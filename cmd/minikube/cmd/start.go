--- conflicted
+++ resolved
@@ -340,7 +340,6 @@
 		ssh.SetDefaultClient(ssh.External)
 	}
 
-<<<<<<< HEAD
 	var existingAddons map[string]bool
 	if viper.GetBool(installAddons) {
 		existingAddons = map[string]bool{}
@@ -356,9 +355,6 @@
 	}
 
 	kubeconfig, err := cluster.InitialSetup(cc, n, existingAddons)
-=======
-	kubeconfig, err := startNode(existing, mc, n)
->>>>>>> d4860fe3
 	if err != nil {
 		exit.WithError("Starting node", err)
 	}
@@ -421,17 +417,6 @@
 			out.T(out.Option, "{{.key}}={{.value}}", out.V{"key": k, "value": v})
 		}
 	}
-}
-
-func startNode(existing *config.ClusterConfig, mc config.ClusterConfig, n config.Node) (*kubeconfig.Settings, error) {
-	var existingAddons map[string]bool
-	if viper.GetBool(installAddons) {
-		existingAddons = map[string]bool{}
-		if existing != nil && existing.Addons != nil {
-			existingAddons = existing.Addons
-		}
-	}
-	return node.Start(mc, n, true, existingAddons)
 }
 
 func showKubectlInfo(kcs *kubeconfig.Settings, k8sVersion string, machineName string) error {
