/*
Copyright 2016 The Kubernetes Authors All rights reserved.

Licensed under the Apache License, Version 2.0 (the "License");
you may not use this file except in compliance with the License.
You may obtain a copy of the License at

    http://www.apache.org/licenses/LICENSE-2.0

Unless required by applicable law or agreed to in writing, software
distributed under the License is distributed on an "AS IS" BASIS,
WITHOUT WARRANTIES OR CONDITIONS OF ANY KIND, either express or implied.
See the License for the specific language governing permissions and
limitations under the License.
*/

package cmd

import (
	"encoding/json"
	"fmt"
	"math"
	"net"
	"net/url"
	"os"
	"os/exec"
	"os/user"
	"path/filepath"
	"runtime"
	"strconv"
	"strings"
	"time"

	"github.com/blang/semver"
	"github.com/docker/machine/libmachine"
	"github.com/docker/machine/libmachine/host"
	"github.com/docker/machine/libmachine/ssh"
	"github.com/golang/glog"
	"github.com/google/go-containerregistry/pkg/authn"
	"github.com/google/go-containerregistry/pkg/name"
	"github.com/google/go-containerregistry/pkg/v1/remote"
	"github.com/pkg/errors"
	"github.com/shirou/gopsutil/cpu"
	gopshost "github.com/shirou/gopsutil/host"
	"github.com/spf13/cobra"
	"github.com/spf13/viper"
	"golang.org/x/sync/errgroup"
<<<<<<< HEAD
	cmdconfig "k8s.io/minikube/cmd/minikube/cmd/config"
=======
	cmdcfg "k8s.io/minikube/cmd/minikube/cmd/config"
	pkgaddons "k8s.io/minikube/pkg/addons"
>>>>>>> 8718a54d
	"k8s.io/minikube/pkg/minikube/bootstrapper"
	"k8s.io/minikube/pkg/minikube/bootstrapper/bsutil"
	"k8s.io/minikube/pkg/minikube/bootstrapper/images"
	"k8s.io/minikube/pkg/minikube/cluster"
	"k8s.io/minikube/pkg/minikube/command"
	"k8s.io/minikube/pkg/minikube/config"
	"k8s.io/minikube/pkg/minikube/constants"
	"k8s.io/minikube/pkg/minikube/cruntime"
	"k8s.io/minikube/pkg/minikube/driver"
	"k8s.io/minikube/pkg/minikube/exit"
	"k8s.io/minikube/pkg/minikube/kubeconfig"
	"k8s.io/minikube/pkg/minikube/localpath"
	"k8s.io/minikube/pkg/minikube/logs"
	"k8s.io/minikube/pkg/minikube/machine"
	"k8s.io/minikube/pkg/minikube/notify"
	"k8s.io/minikube/pkg/minikube/out"
	"k8s.io/minikube/pkg/minikube/proxy"
	"k8s.io/minikube/pkg/minikube/translate"
	pkgutil "k8s.io/minikube/pkg/util"
	"k8s.io/minikube/pkg/util/lock"
	"k8s.io/minikube/pkg/util/retry"
	"k8s.io/minikube/pkg/version"
)

const (
	isoURL                = "iso-url"
	memory                = "memory"
	cpus                  = "cpus"
	humanReadableDiskSize = "disk-size"
	nfsSharesRoot         = "nfs-shares-root"
	nfsShare              = "nfs-share"
	kubernetesVersion     = "kubernetes-version"
	hostOnlyCIDR          = "host-only-cidr"
	containerRuntime      = "container-runtime"
	criSocket             = "cri-socket"
	networkPlugin         = "network-plugin"
	enableDefaultCNI      = "enable-default-cni"
	hypervVirtualSwitch   = "hyperv-virtual-switch"
	kvmNetwork            = "kvm-network"
	kvmQemuURI            = "kvm-qemu-uri"
	kvmGPU                = "kvm-gpu"
	kvmHidden             = "kvm-hidden"
	minikubeEnvPrefix     = "MINIKUBE"
	defaultMemorySize     = "2000mb"
	defaultDiskSize       = "20000mb"
	keepContext           = "keep-context"
	createMount           = "mount"
	featureGates          = "feature-gates"
	apiServerName         = "apiserver-name"
	apiServerPort         = "apiserver-port"
	dnsDomain             = "dns-domain"
	serviceCIDR           = "service-cluster-ip-range"
	imageRepository       = "image-repository"
	imageMirrorCountry    = "image-mirror-country"
	mountString           = "mount-string"
	disableDriverMounts   = "disable-driver-mounts"
	addons                = "addons"
	cacheImages           = "cache-images"
	uuid                  = "uuid"
	vpnkitSock            = "hyperkit-vpnkit-sock"
	vsockPorts            = "hyperkit-vsock-ports"
	embedCerts            = "embed-certs"
	noVTXCheck            = "no-vtx-check"
	downloadOnly          = "download-only"
	dnsProxy              = "dns-proxy"
	hostDNSResolver       = "host-dns-resolver"
	waitUntilHealthy      = "wait"
	force                 = "force"
	dryRun                = "dry-run"
	interactive           = "interactive"
	waitTimeout           = "wait-timeout"
	nativeSSH             = "native-ssh"
	minimumMemorySize     = "1024mb"
	minimumCPUS           = 2
	minimumDiskSize       = "2000mb"
	autoUpdate            = "auto-update-drivers"
	hostOnlyNicType       = "host-only-nic-type"
	natNicType            = "nat-nic-type"
)

var (
	registryMirror   []string
	dockerEnv        []string
	dockerOpt        []string
	insecureRegistry []string
	apiServerNames   []string
	addonList        []string
	apiServerIPs     []net.IP
	extraOptions     config.ExtraOptionSlice
)

func init() {
	initMinikubeFlags()
	initKubernetesFlags()
	initDriverFlags()
	initNetworkingFlags()
	if err := viper.BindPFlags(startCmd.Flags()); err != nil {
		exit.WithError("unable to bind flags", err)
	}
}

// initMinikubeFlags includes commandline flags for minikube.
func initMinikubeFlags() {
	viper.SetEnvPrefix(minikubeEnvPrefix)
	// Replaces '-' in flags with '_' in env variables
	// e.g. iso-url => $ENVPREFIX_ISO_URL
	viper.SetEnvKeyReplacer(strings.NewReplacer("-", "_"))
	viper.AutomaticEnv()

	startCmd.Flags().Bool(force, false, "Force minikube to perform possibly dangerous operations")
	startCmd.Flags().Bool(interactive, true, "Allow user prompts for more information")
	startCmd.Flags().Bool(dryRun, false, "dry-run mode. Validates configuration, but does does not mutate system state")

	startCmd.Flags().Int(cpus, 2, "Number of CPUs allocated to the minikube VM.")
	startCmd.Flags().String(memory, defaultMemorySize, "Amount of RAM allocated to the minikube VM (format: <number>[<unit>], where unit = b, k, m or g).")
	startCmd.Flags().String(humanReadableDiskSize, defaultDiskSize, "Disk size allocated to the minikube VM (format: <number>[<unit>], where unit = b, k, m or g).")
	startCmd.Flags().Bool(downloadOnly, false, "If true, only download and cache files for later use - don't install or start anything.")
	startCmd.Flags().Bool(cacheImages, true, "If true, cache docker images for the current bootstrapper and load them into the machine. Always false with --vm-driver=none.")
	startCmd.Flags().String(isoURL, constants.DefaultISOURL, "Location of the minikube iso.")
	startCmd.Flags().Bool(keepContext, false, "This will keep the existing kubectl context and will create a minikube context.")
	startCmd.Flags().Bool(embedCerts, false, "if true, will embed the certs in kubeconfig.")
	startCmd.Flags().String(containerRuntime, "docker", "The container runtime to be used (docker, crio, containerd).")
	startCmd.Flags().Bool(createMount, false, "This will start the mount daemon and automatically mount files into minikube.")
	startCmd.Flags().String(mountString, constants.DefaultMountDir+":/minikube-host", "The argument to pass the minikube mount command on start.")
	startCmd.Flags().StringArrayVar(&addonList, addons, nil, "Enable addons. see `minikube addons list` for a list of valid addon names.")
	startCmd.Flags().String(criSocket, "", "The cri socket path to be used.")
	startCmd.Flags().String(networkPlugin, "", "The name of the network plugin.")
	startCmd.Flags().Bool(enableDefaultCNI, false, "Enable the default CNI plugin (/etc/cni/net.d/k8s.conf). Used in conjunction with \"--network-plugin=cni\".")
	startCmd.Flags().Bool(waitUntilHealthy, true, "Block until the apiserver is servicing API requests")
	startCmd.Flags().Duration(waitTimeout, 6*time.Minute, "max time to wait per Kubernetes core services to be healthy.")
	startCmd.Flags().Bool(nativeSSH, true, "Use native Golang SSH client (default true). Set to 'false' to use the command line 'ssh' command when accessing the docker machine. Useful for the machine drivers when they will not start with 'Waiting for SSH'.")
	startCmd.Flags().Bool(autoUpdate, true, "If set, automatically updates drivers to the latest version. Defaults to true.")
}

// initKubernetesFlags inits the commandline flags for kubernetes related options
func initKubernetesFlags() {
	startCmd.Flags().String(kubernetesVersion, "", "The kubernetes version that the minikube VM will use (ex: v1.2.3)")
	startCmd.Flags().Var(&extraOptions, "extra-config",
		`A set of key=value pairs that describe configuration that may be passed to different components.
		The key should be '.' separated, and the first part before the dot is the component to apply the configuration to.
		Valid components are: kubelet, kubeadm, apiserver, controller-manager, etcd, proxy, scheduler
		Valid kubeadm parameters: `+fmt.Sprintf("%s, %s", strings.Join(bsutil.KubeadmExtraArgsWhitelist[bsutil.KubeadmCmdParam], ", "), strings.Join(bsutil.KubeadmExtraArgsWhitelist[bsutil.KubeadmConfigParam], ",")))
	startCmd.Flags().String(featureGates, "", "A set of key=value pairs that describe feature gates for alpha/experimental features.")
	startCmd.Flags().String(dnsDomain, constants.ClusterDNSDomain, "The cluster dns domain name used in the kubernetes cluster")
	startCmd.Flags().Int(apiServerPort, constants.APIServerPort, "The apiserver listening port")
	startCmd.Flags().String(apiServerName, constants.APIServerName, "The apiserver name which is used in the generated certificate for kubernetes.  This can be used if you want to make the apiserver available from outside the machine")
	startCmd.Flags().StringArrayVar(&apiServerNames, "apiserver-names", nil, "A set of apiserver names which are used in the generated certificate for kubernetes.  This can be used if you want to make the apiserver available from outside the machine")
	startCmd.Flags().IPSliceVar(&apiServerIPs, "apiserver-ips", nil, "A set of apiserver IP Addresses which are used in the generated certificate for kubernetes.  This can be used if you want to make the apiserver available from outside the machine")
}

// initDriverFlags inits the commandline flags for vm drivers
func initDriverFlags() {
	startCmd.Flags().String("vm-driver", "", fmt.Sprintf("Driver is one of: %v (defaults to auto-detect)", driver.SupportedDrivers()))
	startCmd.Flags().Bool(disableDriverMounts, false, "Disables the filesystem mounts provided by the hypervisors")

	// kvm2
	startCmd.Flags().String(kvmNetwork, "default", "The KVM network name. (kvm2 driver only)")
	startCmd.Flags().String(kvmQemuURI, "qemu:///system", "The KVM QEMU connection URI. (kvm2 driver only)")
	startCmd.Flags().Bool(kvmGPU, false, "Enable experimental NVIDIA GPU support in minikube")
	startCmd.Flags().Bool(kvmHidden, false, "Hide the hypervisor signature from the guest in minikube (kvm2 driver only)")

	// virtualbox
	startCmd.Flags().String(hostOnlyCIDR, "192.168.99.1/24", "The CIDR to be used for the minikube VM (virtualbox driver only)")
	startCmd.Flags().Bool(dnsProxy, false, "Enable proxy for NAT DNS requests (virtualbox driver only)")
	startCmd.Flags().Bool(hostDNSResolver, true, "Enable host resolver for NAT DNS requests (virtualbox driver only)")
	startCmd.Flags().Bool(noVTXCheck, false, "Disable checking for the availability of hardware virtualization before the vm is started (virtualbox driver only)")
	startCmd.Flags().String(hostOnlyNicType, "virtio", "NIC Type used for host only network. One of Am79C970A, Am79C973, 82540EM, 82543GC, 82545EM, or virtio (virtualbox driver only)")
	startCmd.Flags().String(natNicType, "virtio", "NIC Type used for host only network. One of Am79C970A, Am79C973, 82540EM, 82543GC, 82545EM, or virtio (virtualbox driver only)")

	// hyperkit
	startCmd.Flags().StringSlice(vsockPorts, []string{}, "List of guest VSock ports that should be exposed as sockets on the host (hyperkit driver only)")
	startCmd.Flags().String(uuid, "", "Provide VM UUID to restore MAC address (hyperkit driver only)")
	startCmd.Flags().String(vpnkitSock, "", "Location of the VPNKit socket used for networking. If empty, disables Hyperkit VPNKitSock, if 'auto' uses Docker for Mac VPNKit connection, otherwise uses the specified VSock (hyperkit driver only)")
	startCmd.Flags().StringSlice(nfsShare, []string{}, "Local folders to share with Guest via NFS mounts (hyperkit driver only)")
	startCmd.Flags().String(nfsSharesRoot, "/nfsshares", "Where to root the NFS Shares, defaults to /nfsshares (hyperkit driver only)")

	// hyperv
	startCmd.Flags().String(hypervVirtualSwitch, "", "The hyperv virtual switch name. Defaults to first found. (hyperv driver only)")
}

// initNetworkingFlags inits the commandline flags for connectivity related flags for start
func initNetworkingFlags() {
	startCmd.Flags().StringSliceVar(&insecureRegistry, "insecure-registry", nil, "Insecure Docker registries to pass to the Docker daemon.  The default service CIDR range will automatically be added.")
	startCmd.Flags().StringSliceVar(&registryMirror, "registry-mirror", nil, "Registry mirrors to pass to the Docker daemon")
	startCmd.Flags().String(imageRepository, "", "Alternative image repository to pull docker images from. This can be used when you have limited access to gcr.io. Set it to \"auto\" to let minikube decide one for you. For Chinese mainland users, you may use local gcr.io mirrors such as registry.cn-hangzhou.aliyuncs.com/google_containers")
	startCmd.Flags().String(imageMirrorCountry, "", "Country code of the image mirror to be used. Leave empty to use the global one. For Chinese mainland users, set it to cn.")
	startCmd.Flags().String(serviceCIDR, constants.DefaultServiceCIDR, "The CIDR to be used for service cluster IPs.")
	startCmd.Flags().StringArrayVar(&dockerEnv, "docker-env", nil, "Environment variables to pass to the Docker daemon. (format: key=value)")
	startCmd.Flags().StringArrayVar(&dockerOpt, "docker-opt", nil, "Specify arbitrary flags to pass to the Docker daemon. (format: key=value)")
}

// startCmd represents the start command
var startCmd = &cobra.Command{
	Use:   "start",
	Short: "Starts a local kubernetes cluster",
	Long:  "Starts a local kubernetes cluster",
	Run:   runStart,
}

// platform generates a user-readable platform message
func platform() string {
	var s strings.Builder

	// Show the distro version if possible
	hi, err := gopshost.Info()
	if err == nil {
		s.WriteString(fmt.Sprintf("%s %s", strings.Title(hi.Platform), hi.PlatformVersion))
		glog.Infof("hostinfo: %+v", hi)
	} else {
		glog.Warningf("gopshost.Info returned error: %v", err)
		s.WriteString(runtime.GOOS)
	}

	vsys, vrole, err := gopshost.Virtualization()
	if err != nil {
		glog.Warningf("gopshost.Virtualization returned error: %v", err)
	} else {
		glog.Infof("virtualization: %s %s", vsys, vrole)
	}

	// This environment is exotic, let's output a bit more.
	if vrole == "guest" || runtime.GOARCH != "amd64" {
		if vsys != "" {
			s.WriteString(fmt.Sprintf(" (%s/%s)", vsys, runtime.GOARCH))
		} else {
			s.WriteString(fmt.Sprintf(" (%s)", runtime.GOARCH))
		}
	}
	return s.String()
}

// runStart handles the executes the flow of "minikube start"
func runStart(cmd *cobra.Command, args []string) {
	displayVersion(version.GetVersion())
	displayEnviron(os.Environ())

	// if --registry-mirror specified when run minikube start,
	// take arg precedence over MINIKUBE_REGISTRY_MIRROR
	// actually this is a hack, because viper 1.0.0 can assign env to variable if StringSliceVar
	// and i can't update it to 1.4.0, it affects too much code
	// other types (like String, Bool) of flag works, so imageRepository, imageMirrorCountry
	// can be configured as MINIKUBE_IMAGE_REPOSITORY and IMAGE_MIRROR_COUNTRY
	// this should be updated to documentation
	if len(registryMirror) == 0 {
		registryMirror = viper.GetStringSlice("registry_mirror")
	}

	existing, err := config.Load(viper.GetString(config.MachineProfile))
	if err != nil && !os.IsNotExist(err) {
		exit.WithCodeT(exit.Data, "Unable to load config: {{.error}}", out.V{"error": err})
	}

	driverName := selectDriver(existing)
	glog.Infof("selected driver: %s", driverName)
	validateDriver(driverName, existing)
	err = autoSetDriverOptions(cmd, driverName)
	if err != nil {
		glog.Errorf("Error autoSetOptions : %v", err)
	}

	validateFlags(cmd, driverName)
	validateUser(driverName)

	// Download & update the driver, even in --download-only mode
	if !viper.GetBool(dryRun) {
		updateDriver(driverName)
	}

	k8sVersion, isUpgrade := getKubernetesVersion(existing)
	mc, err := generateCfgFromFlags(cmd, k8sVersion, driverName)
	if err != nil {
		exit.WithError("Failed to generate config", err)
	}

<<<<<<< HEAD
	if !driver.BareMetal(driverName) {
		if err := cluster.CacheISO(mc); err != nil {
			exit.WithError("Failed to cache ISO", err)
		}
=======
	// This is about as far as we can go without overwriting config files
	if viper.GetBool(dryRun) {
		out.T(out.DryRun, `dry-run validation complete!`)
		return
>>>>>>> 8718a54d
	}

	cacheISO(&config, driverName)

	if viper.GetBool(nativeSSH) {
		ssh.SetDefaultClient(ssh.Native)
	} else {
		ssh.SetDefaultClient(ssh.External)
	}

	// Now that the ISO is downloaded, pull images in the background while the VM boots.
	var cacheGroup errgroup.Group
<<<<<<< HEAD
	beginCacheImages(&cacheGroup, mc.KubernetesConfig.ImageRepository, k8sVersion)
=======
	beginCacheRequiredImages(&cacheGroup, config.KubernetesConfig.ImageRepository, k8sVersion)
>>>>>>> 8718a54d

	// Abstraction leakage alert: startHost requires the config to be saved, to satistfy pkg/provision/buildroot.
	// Hence, saveConfig must be called before startHost, and again afterwards when we know the IP.
	if err := saveConfig(&mc); err != nil {
		exit.WithError("Failed to save config", err)
	}

	// exits here in case of --download-only option.
	handleDownloadOnly(&cacheGroup, k8sVersion)
	mRunner, preExists, machineAPI, host := startMachine(&mc, &mc.Nodes[0])
	defer machineAPI.Close()
	// configure the runtime (docker, containerd, crio)
	cr := configureRuntimes(mRunner, driverName, mc.KubernetesConfig)
	showVersionInfo(k8sVersion, cr)
	waitCacheRequiredImages(&cacheGroup)

	// Must be written before bootstrap, otherwise health checks may flake due to stale IP
	kubeconfig, err := setupKubeconfig(host, &mc.KubernetesConfig, &mc.Nodes[0], mc.Name)
	if err != nil {
		exit.WithError("Failed to setup kubeconfig", err)
	}

	// setup kubeadm (must come after setupKubeconfig)
	bs := setupKubeAdm(machineAPI, mRunner, mc)

	// pull images or restart cluster
	bootstrapCluster(bs, cr, mRunner, mc.KubernetesConfig, preExists, isUpgrade)
	configureMounts()

	// enable addons with start command
	enableAddons()

	if err = cacheAndLoadImagesInConfig(); err != nil {
		out.T(out.FailureType, "Unable to load cached images from config file.")
	}

	// special ops for none , like change minikube directory.
	if driverName == driver.None {
		prepareNone()
	}

	// Skip pre-existing, because we already waited for health
	if viper.GetBool(waitUntilHealthy) && !preExists {
		if err := bs.WaitForCluster(mc.KubernetesConfig, viper.GetDuration(waitTimeout)); err != nil {
			exit.WithError("Wait failed", err)
		}
	}
	if err := showKubectlInfo(kubeconfig, k8sVersion, mc.Name); err != nil {
		glog.Errorf("kubectl info: %v", err)
	}
}

func updateDriver(driverName string) {
	v, err := version.GetSemverVersion()
	if err != nil {
		out.WarningT("Error parsing minikube version: {{.error}}", out.V{"error": err})
	} else if err := driver.InstallOrUpdate(driverName, localpath.MakeMiniPath("bin"), v, viper.GetBool(interactive), viper.GetBool(autoUpdate)); err != nil {
		out.WarningT("Unable to update {{.driver}} driver: {{.error}}", out.V{"driver": driverName, "error": err})
	}
}

func cacheISO(config *cfg.MachineConfig, driverName string) {
	if !driver.BareMetal(driverName) && !driver.IsKIC(driverName) {
		if err := cluster.CacheISO(*config); err != nil {
			exit.WithError("Failed to cache ISO", err)
		}
	}
}

func enableAddons() {
	for _, a := range addonList {
<<<<<<< HEAD
		err := cmdconfig.Set(a, "true")
=======
		err := pkgaddons.Set(a, "true", viper.GetString(config.MachineProfile))
>>>>>>> 8718a54d
		if err != nil {
			exit.WithError("addon enable failed", err)
		}
	}
}

func displayVersion(version string) {
	prefix := ""
	if viper.GetString(config.MachineProfile) != constants.DefaultMachineName {
		prefix = fmt.Sprintf("[%s] ", viper.GetString(config.MachineProfile))
	}

	versionState := out.Happy
	if notify.MaybePrintUpdateTextFromGithub() {
		versionState = out.Meh
	}

	out.T(versionState, "{{.prefix}}minikube {{.version}} on {{.platform}}", out.V{"prefix": prefix, "version": version, "platform": platform()})
}

// displayEnviron makes the user aware of environment variables that will affect how minikube operates
func displayEnviron(env []string) {
	for _, kv := range env {
		bits := strings.SplitN(kv, "=", 2)
		k := bits[0]
		v := bits[1]
		if strings.HasPrefix(k, "MINIKUBE_") || k == constants.KubeconfigEnvVar {
			out.T(out.Option, "{{.key}}={{.value}}", out.V{"key": k, "value": v})
		}
	}
}

<<<<<<< HEAD
func setupKubeconfig(h *host.Host, c *config.KubernetesConfig, n *config.Node, clusterName string) (*kubeconfig.Settings, error) {
	addr, err := h.Driver.GetURL()
	if err != nil {
		exit.WithError("Failed to get driver URL", err)
	}
	addr = strings.Replace(addr, "tcp://", "https://", -1)
	addr = strings.Replace(addr, ":2376", ":"+strconv.Itoa(n.Port), -1)
	if c.APIServerName != constants.APIServerName {
		addr = strings.Replace(addr, n.IP, c.APIServerName, -1)
=======
func setupKubeconfig(h *host.Host, c *cfg.MachineConfig, clusterName string) (*kubeconfig.Settings, error) {
	addr := ""
	var err error
	if driver.IsKIC(h.DriverName) {
		addr = fmt.Sprintf("https://%s", net.JoinHostPort("127.0.0.1", fmt.Sprint(c.KubernetesConfig.NodePort)))
	} else {
		addr, err = h.Driver.GetURL()
		if err != nil {
			exit.WithError("Failed to get driver URL", err)
		}
		addr = strings.Replace(addr, "tcp://", "https://", -1)
		addr = strings.Replace(addr, ":2376", ":"+strconv.Itoa(c.KubernetesConfig.NodePort), -1)
	}

	if c.KubernetesConfig.APIServerName != constants.APIServerName {
		addr = strings.Replace(addr, c.KubernetesConfig.NodeIP, c.KubernetesConfig.APIServerName, -1)
>>>>>>> 8718a54d
	}
	kcs := &kubeconfig.Settings{
		ClusterName:          clusterName,
		ClusterServerAddress: addr,
		ClientCertificate:    localpath.MakeMiniPath("client.crt"),
		ClientKey:            localpath.MakeMiniPath("client.key"),
		CertificateAuthority: localpath.MakeMiniPath("ca.crt"),
		KeepContext:          viper.GetBool(keepContext),
		EmbedCerts:           viper.GetBool(embedCerts),
	}

	kcs.SetPath(kubeconfig.PathFromEnv())
	if err := kubeconfig.Update(kcs); err != nil {
		return kcs, err
	}
	return kcs, nil
}

func handleDownloadOnly(cacheGroup *errgroup.Group, k8sVersion string) {
	// If --download-only, complete the remaining downloads and exit.
	if !viper.GetBool(downloadOnly) {
		return
	}
	if err := doCacheBinaries(k8sVersion); err != nil {
		exit.WithError("Failed to cache binaries", err)
	}
	waitCacheRequiredImages(cacheGroup)
	if err := saveImagesToTarFromConfig(); err != nil {
		exit.WithError("Failed to cache images to tar", err)
	}
	out.T(out.Check, "Download complete!")
	os.Exit(0)

}

func startMachine(config *config.MachineConfig, node *config.Node) (runner command.Runner, preExists bool, machineAPI libmachine.API, host *host.Host) {
	m, err := machine.NewAPIClient()
	if err != nil {
		exit.WithError("Failed to get machine client", err)
	}
	host, preExists = startHost(m, *config)
	runner, err = machine.CommandRunner(host)
	if err != nil {
		exit.WithError("Failed to get command runner", err)
	}

	ip := validateNetwork(host, runner)

	// Bypass proxy for minikube's vm host ip
	err = proxy.ExcludeIP(ip)
	if err != nil {
		out.ErrT(out.FailureType, "Failed to set NO_PROXY Env. Please use `export NO_PROXY=$NO_PROXY,{{.ip}}`.", out.V{"ip": ip})
	}
	// Save IP to configuration file for subsequent use
	node.IP = ip
	if err := saveConfig(config); err != nil {
		exit.WithError("Failed to save config", err)
	}

	return runner, preExists, m, host
}

func showVersionInfo(k8sVersion string, cr cruntime.Manager) {
	version, _ := cr.Version()
	out.T(cr.Style(), "Preparing Kubernetes {{.k8sVersion}} on {{.runtime}} {{.runtimeVersion}} ...", out.V{"k8sVersion": k8sVersion, "runtime": cr.Name(), "runtimeVersion": version})
	for _, v := range dockerOpt {
		out.T(out.Option, "opt {{.docker_option}}", out.V{"docker_option": v})
	}
	for _, v := range dockerEnv {
		out.T(out.Option, "env {{.docker_env}}", out.V{"docker_env": v})
	}
}

func showKubectlInfo(kcs *kubeconfig.Settings, k8sVersion string, machineName string) error {
	if kcs.KeepContext {
		out.T(out.Kubectl, "To connect to this cluster, use: kubectl --context={{.name}}", out.V{"name": kcs.ClusterName})
	} else {
		out.T(out.Ready, `Done! kubectl is now configured to use "{{.name}}"`, out.V{"name": machineName})
	}

	path, err := exec.LookPath("kubectl")
	if err != nil {
		out.T(out.Tip, "For best results, install kubectl: https://kubernetes.io/docs/tasks/tools/install-kubectl/")
		return nil
	}

	j, err := exec.Command(path, "version", "--client", "--output=json").Output()
	if err != nil {
		return errors.Wrap(err, "exec")
	}

	cv := struct {
		ClientVersion struct {
			GitVersion string `json:"gitVersion"`
		} `json:"clientVersion"`
	}{}
	err = json.Unmarshal(j, &cv)
	if err != nil {
		return errors.Wrap(err, "unmarshal")
	}

	client, err := semver.Make(strings.TrimPrefix(cv.ClientVersion.GitVersion, version.VersionPrefix))
	if err != nil {
		return errors.Wrap(err, "client semver")
	}

	cluster := semver.MustParse(strings.TrimPrefix(k8sVersion, version.VersionPrefix))
	minorSkew := int(math.Abs(float64(int(client.Minor) - int(cluster.Minor))))
	glog.Infof("kubectl: %s, cluster: %s (minor skew: %d)", client, cluster, minorSkew)

	if client.Major != cluster.Major || minorSkew > 1 {
		out.WarningT("{{.path}} is version {{.client_version}}, and is incompatible with Kubernetes {{.cluster_version}}. You will need to update {{.path}} or use 'minikube kubectl' to connect with this cluster",
			out.V{"path": path, "client_version": client, "cluster_version": cluster})
	}
	return nil
}

func selectDriver(existing *config.MachineConfig) string {
	name := viper.GetString("vm-driver")
	glog.Infof("selectDriver: flag=%q, old=%v", name, existing)

	driver.SetLibvirtURI(viper.GetString(kvmQemuURI))
	options := driver.Choices()
	pick, alts := driver.Choose(name, options)

	if name != "" {
		out.T(out.Sparkle, `Selecting '{{.driver}}' driver from user configuration (alternates: {{.alternates}})`, out.V{"driver": name, "alternates": alts})
		return name
	}

	// By default, the driver is whatever we used last time
	if existing != nil {
		pick, alts := driver.Choose(existing.VMDriver, options)
		out.T(out.Sparkle, `Selecting '{{.driver}}' driver from existing profile (alternates: {{.alternates}})`, out.V{"driver": existing.VMDriver, "alternates": alts})
		return pick.Name
	}

	if len(options) > 1 {
		out.T(out.Sparkle, `Automatically selected the '{{.driver}}' driver (alternates: {{.alternates}})`, out.V{"driver": pick.Name, "alternates": alts})
	} else {
		out.T(out.Sparkle, `Automatically selected the '{{.driver}}' driver`, out.V{"driver": pick.Name})
	}

	if pick.Name == "" {
		exit.WithCodeT(exit.Config, "Unable to determine a default driver to use. Try specifying --vm-driver, or see https://minikube.sigs.k8s.io/docs/start/")
	}
	return pick.Name
}

// validateDriver validates that the selected driver appears sane, exits if not
func validateDriver(name string, existing *config.MachineConfig) {
	glog.Infof("validating driver %q against %+v", name, existing)
	if !driver.Supported(name) {
		exit.WithCodeT(exit.Unavailable, "The driver '{{.driver}}' is not supported on {{.os}}", out.V{"driver": name, "os": runtime.GOOS})
	}

	st := driver.Status(name)
	glog.Infof("status for %s: %+v", name, st)

	if st.Error != nil {
		out.ErrLn("")

		out.WarningT("'{{.driver}}' driver reported an issue: {{.error}}", out.V{"driver": name, "error": st.Error})
		out.ErrT(out.Tip, "Suggestion: {{.fix}}", out.V{"fix": translate.T(st.Fix)})
		if st.Doc != "" {
			out.ErrT(out.Documentation, "Documentation: {{.url}}", out.V{"url": st.Doc})
		}
		out.ErrLn("")

		if !st.Installed && !viper.GetBool(force) {
			if existing != nil && name == existing.VMDriver {
				exit.WithCodeT(exit.Unavailable, "{{.driver}} does not appear to be installed, but is specified by an existing profile. Please run 'minikube delete' or install {{.driver}}", out.V{"driver": name})
			}
			exit.WithCodeT(exit.Unavailable, "{{.driver}} does not appear to be installed", out.V{"driver": name})
		}
	}

	if existing == nil {
		return
	}

	api, err := machine.NewAPIClient()
	if err != nil {
		glog.Warningf("selectDriver NewAPIClient: %v", err)
		return
	}

	machineName := viper.GetString(config.MachineProfile)
	h, err := api.Load(machineName)
	if err != nil {
		glog.Warningf("selectDriver api.Load: %v", err)
		return
	}

	if h.Driver.DriverName() == name {
		return
	}

	out.ErrT(out.Conflict, `The existing "{{.profile_name}}" VM that was created using the "{{.old_driver}}" driver, and is incompatible with the "{{.driver}}" driver.`,
		out.V{"profile_name": machineName, "driver": name, "old_driver": h.Driver.DriverName()})

	out.ErrT(out.Workaround, `To proceed, either:

    1) Delete the existing "{{.profile_name}}" cluster using: '{{.command}} delete'

    * or *

    2) Start the existing "{{.profile_name}}" cluster using: '{{.command}} start --vm-driver={{.old_driver}}'
	`, out.V{"command": minikubeCmd(), "old_driver": h.Driver.DriverName(), "profile_name": machineName})

	exit.WithCodeT(exit.Config, "Exiting.")
}

func selectImageRepository(mirrorCountry string) (bool, string, error) {
	var tryCountries []string
	var fallback string
	glog.Infof("selecting image repository for country %s ...", mirrorCountry)

	if mirrorCountry != "" {
		localRepos, ok := constants.ImageRepositories[mirrorCountry]
		if !ok || len(localRepos) == 0 {
			return false, "", fmt.Errorf("invalid image mirror country code: %s", mirrorCountry)
		}

		tryCountries = append(tryCountries, mirrorCountry)

		// we'll use the first repository as fallback
		// when none of the mirrors in the given location is available
		fallback = localRepos[0]

	} else {
		// always make sure global is preferred
		tryCountries = append(tryCountries, "global")
		for k := range constants.ImageRepositories {
			if strings.ToLower(k) != "global" {
				tryCountries = append(tryCountries, k)
			}
		}
	}

	checkRepository := func(repo string) error {
		pauseImage := images.Pause(repo)
		ref, err := name.ParseReference(pauseImage, name.WeakValidation)
		if err != nil {
			return err
		}

		_, err = remote.Image(ref, remote.WithAuthFromKeychain(authn.DefaultKeychain))
		return err
	}

	for _, code := range tryCountries {
		localRepos := constants.ImageRepositories[code]
		for _, repo := range localRepos {
			err := checkRepository(repo)
			if err == nil {
				return true, repo, nil
			}
		}
	}

	return false, fallback, nil
}

// Return a minikube command containing the current profile name
func minikubeCmd() string {
	if viper.GetString(config.MachineProfile) != constants.DefaultMachineName {
		return fmt.Sprintf("minikube -p %s", config.MachineProfile)
	}
	return "minikube"
}

// validateUser validates minikube is run by the recommended user (privileged or regular)
func validateUser(drvName string) {
	u, err := user.Current()
	if err != nil {
		glog.Errorf("Error getting the current user: %v", err)
		return
	}

	useForce := viper.GetBool(force)

	if driver.BareMetal(drvName) && u.Uid != "0" && !useForce {
		exit.WithCodeT(exit.Permissions, `The "{{.driver_name}}" driver requires root privileges. Please run minikube using 'sudo minikube --vm-driver={{.driver_name}}'.`, out.V{"driver_name": drvName})
	}

	if driver.BareMetal(drvName) || u.Uid != "0" {
		return
	}

	out.T(out.Stopped, `The "{{.driver_name}}" driver should not be used with root privileges.`, out.V{"driver_name": drvName})
	out.T(out.Tip, "If you are running minikube within a VM, consider using --vm-driver=none:")
	out.T(out.Documentation, "  https://minikube.sigs.k8s.io/docs/reference/drivers/none/")

	if !useForce {
		os.Exit(exit.Permissions)
	}
	_, err = config.Load(viper.GetString(config.MachineProfile))
	if err == nil || !os.IsNotExist(err) {
		out.T(out.Tip, "Tip: To remove this root owned cluster, run: sudo {{.cmd}} delete", out.V{"cmd": minikubeCmd()})
	}
	if !useForce {
		exit.WithCodeT(exit.Permissions, "Exiting")
	}
}

// validateDiskSize validates the disk size matches the minimum recommended
func validateDiskSize() {
	diskSizeMB := pkgutil.CalculateSizeInMB(viper.GetString(humanReadableDiskSize))
	if diskSizeMB < pkgutil.CalculateSizeInMB(minimumDiskSize) && !viper.GetBool(force) {
		exit.WithCodeT(exit.Config, "Requested disk size {{.requested_size}} is less than minimum of {{.minimum_size}}", out.V{"requested_size": diskSizeMB, "minimum_size": pkgutil.CalculateSizeInMB(minimumDiskSize)})
	}
}

// validateMemorySize validates the memory size matches the minimum recommended
func validateMemorySize() {
	memorySizeMB := pkgutil.CalculateSizeInMB(viper.GetString(memory))
	if memorySizeMB < pkgutil.CalculateSizeInMB(minimumMemorySize) && !viper.GetBool(force) {
		exit.WithCodeT(exit.Config, "Requested memory allocation {{.requested_size}} is less than the minimum allowed of {{.minimum_size}}", out.V{"requested_size": memorySizeMB, "minimum_size": pkgutil.CalculateSizeInMB(minimumMemorySize)})
	}
	if memorySizeMB < pkgutil.CalculateSizeInMB(defaultMemorySize) && !viper.GetBool(force) {
		out.T(out.Notice, "Requested memory allocation ({{.memory}}MB) is less than the default memory allocation of {{.default_memorysize}}MB. Beware that minikube might not work correctly or crash unexpectedly.",
			out.V{"memory": memorySizeMB, "default_memorysize": pkgutil.CalculateSizeInMB(defaultMemorySize)})
	}
}

// validateCPUCount validates the cpu count matches the minimum recommended
func validateCPUCount(local bool) {
	var cpuCount int
	if local {
		// Uses the gopsutil cpu package to count the number of physical cpu cores
		ci, err := cpu.Counts(false)
		if err != nil {
			glog.Warningf("Unable to get CPU info: %v", err)
		} else {
			cpuCount = ci
		}
	} else {
		cpuCount = viper.GetInt(cpus)
	}
	if cpuCount < minimumCPUS && !viper.GetBool(force) {
		exit.UsageT("Requested cpu count {{.requested_cpus}} is less than the minimum allowed of {{.minimum_cpus}}", out.V{"requested_cpus": cpuCount, "minimum_cpus": minimumCPUS})
	}
}

// validateFlags validates the supplied flags against known bad combinations
func validateFlags(cmd *cobra.Command, drvName string) {
	validateDiskSize()
	validateMemorySize()

	if driver.BareMetal(drvName) {
		if viper.GetString(config.MachineProfile) != constants.DefaultMachineName {
			exit.WithCodeT(exit.Config, "The 'none' driver does not support multiple profiles: https://minikube.sigs.k8s.io/docs/reference/drivers/none/")
		}

		if cmd.Flags().Changed(cpus) {
			out.WarningT("The 'none' driver does not respect the --cpus flag")
		}
		if cmd.Flags().Changed(memory) {
			out.WarningT("The 'none' driver does not respect the --memory flag")
		}

		runtime := viper.GetString(containerRuntime)
		if runtime != "docker" {
			out.WarningT("Using the '{{.runtime}}' runtime with the 'none' driver is an untested configuration!", out.V{"runtime": runtime})
		}
	}

	validateCPUCount(driver.BareMetal(drvName))

	// check that kubeadm extra args contain only whitelisted parameters
<<<<<<< HEAD
	for param := range extraOptions.AsMap().Get(kubeadm.Kubeadm) {
		if !config.ContainsParam(kubeadm.KubeadmExtraArgsWhitelist[kubeadm.KubeadmCmdParam], param) &&
			!config.ContainsParam(kubeadm.KubeadmExtraArgsWhitelist[kubeadm.KubeadmConfigParam], param) {
=======
	for param := range extraOptions.AsMap().Get(bsutil.Kubeadm) {
		if !cfg.ContainsParam(bsutil.KubeadmExtraArgsWhitelist[bsutil.KubeadmCmdParam], param) &&
			!cfg.ContainsParam(bsutil.KubeadmExtraArgsWhitelist[bsutil.KubeadmConfigParam], param) {
>>>>>>> 8718a54d
			exit.UsageT("Sorry, the kubeadm.{{.parameter_name}} parameter is currently not supported by --extra-config", out.V{"parameter_name": param})
		}
	}

	validateRegistryMirror()
}

// This function validates if the --registry-mirror
// args match the format of http://localhost
func validateRegistryMirror() {

	if len(registryMirror) > 0 {
		for _, loc := range registryMirror {
			URL, err := url.Parse(loc)
			if err != nil {
				glog.Errorln("Error Parsing URL: ", err)
			}
			if (URL.Scheme != "http" && URL.Scheme != "https") || URL.Path != "" {
				exit.UsageT("Sorry, the url provided with the --registry-mirror flag is invalid: {{.url}}", out.V{"url": loc})
			}

		}
	}
}

// doCacheBinaries caches Kubernetes binaries in the foreground
func doCacheBinaries(k8sVersion string) error {
	return machine.CacheBinariesForBootstrapper(k8sVersion, viper.GetString(cmdconfig.Bootstrapper))
}

// beginCacheRequiredImages caches images required for kubernetes version in the background
func beginCacheRequiredImages(g *errgroup.Group, imageRepository string, k8sVersion string) {
	if !viper.GetBool(cacheImages) {
		return
	}

	g.Go(func() error {
		return machine.CacheImagesForBootstrapper(imageRepository, k8sVersion, viper.GetString(cmdconfig.Bootstrapper))
	})
}

// waitCacheRequiredImages blocks until the required images are all cached.
func waitCacheRequiredImages(g *errgroup.Group) {
	if !viper.GetBool(cacheImages) {
		return
	}
	if err := g.Wait(); err != nil {
		glog.Errorln("Error caching images: ", err)
	}
}

// generateCfgFromFlags generates config.Config based on flags and supplied arguments
func generateCfgFromFlags(cmd *cobra.Command, k8sVersion string, drvName string) (config.MachineConfig, config.Node, error) {
	r, err := cruntime.New(cruntime.Config{Type: viper.GetString(containerRuntime)})
	if err != nil {
		return config.MachineConfig{}, config.Node{}, err
	}

	// Pick good default values for --network-plugin and --enable-default-cni based on runtime.
	selectedEnableDefaultCNI := viper.GetBool(enableDefaultCNI)
	selectedNetworkPlugin := viper.GetString(networkPlugin)
	if r.DefaultCNI() && !cmd.Flags().Changed(networkPlugin) {
		selectedNetworkPlugin = "cni"
		if !cmd.Flags().Changed(enableDefaultCNI) {
			selectedEnableDefaultCNI = true
		}
	}

	// Feed Docker our host proxy environment by default, so that it can pull images
	if _, ok := r.(*cruntime.Docker); ok && !cmd.Flags().Changed("docker-env") {
		setDockerProxy()
	}

	repository := viper.GetString(imageRepository)
	mirrorCountry := strings.ToLower(viper.GetString(imageMirrorCountry))
	if strings.ToLower(repository) == "auto" || mirrorCountry != "" {
		found, autoSelectedRepository, err := selectImageRepository(mirrorCountry)
		if err != nil {
			exit.WithError("Failed to check main repository and mirrors for images for images", err)
		}

		if !found {
			if autoSelectedRepository == "" {
				exit.WithCodeT(exit.Failure, "None of the known repositories is accessible. Consider specifying an alternative image repository with --image-repository flag")
			} else {
				out.WarningT("None of the known repositories in your location are accessible. Using {{.image_repository_name}} as fallback.", out.V{"image_repository_name": autoSelectedRepository})
			}
		}

		repository = autoSelectedRepository
	}

	if cmd.Flags().Changed(imageRepository) {
		out.T(out.SuccessType, "Using image repository {{.name}}", out.V{"name": repository})
	}

	masterNode := config.Node{
		Port:              viper.GetInt(apiServerPort),
		KubernetesVersion: k8sVersion,
		Name:              constants.DefaultNodeName,
		Type:              config.Master,
	}

	cfg := config.MachineConfig{
		Name:                viper.GetString(config.MachineProfile),
		KeepContext:         viper.GetBool(keepContext),
		EmbedCerts:          viper.GetBool(embedCerts),
		MinikubeISO:         viper.GetString(isoURL),
		Memory:              pkgutil.CalculateSizeInMB(viper.GetString(memory)),
		CPUs:                viper.GetInt(cpus),
		DiskSize:            pkgutil.CalculateSizeInMB(viper.GetString(humanReadableDiskSize)),
		VMDriver:            drvName,
		ContainerRuntime:    viper.GetString(containerRuntime),
		HyperkitVpnKitSock:  viper.GetString(vpnkitSock),
		HyperkitVSockPorts:  viper.GetStringSlice(vsockPorts),
		NFSShare:            viper.GetStringSlice(nfsShare),
		NFSSharesRoot:       viper.GetString(nfsSharesRoot),
		DockerEnv:           dockerEnv,
		DockerOpt:           dockerOpt,
		InsecureRegistry:    insecureRegistry,
		RegistryMirror:      registryMirror,
		HostOnlyCIDR:        viper.GetString(hostOnlyCIDR),
		HypervVirtualSwitch: viper.GetString(hypervVirtualSwitch),
		KVMNetwork:          viper.GetString(kvmNetwork),
		KVMQemuURI:          viper.GetString(kvmQemuURI),
		KVMGPU:              viper.GetBool(kvmGPU),
		KVMHidden:           viper.GetBool(kvmHidden),
		Downloader:          pkgutil.DefaultDownloader{},
		DisableDriverMounts: viper.GetBool(disableDriverMounts),
		UUID:                viper.GetString(uuid),
		NoVTXCheck:          viper.GetBool(noVTXCheck),
		DNSProxy:            viper.GetBool(dnsProxy),
		HostDNSResolver:     viper.GetBool(hostDNSResolver),
		HostOnlyNicType:     viper.GetString(hostOnlyNicType),
		NatNicType:          viper.GetString(natNicType),
		KubernetesConfig: config.KubernetesConfig{
			KubernetesVersion:      k8sVersion,
			APIServerName:          viper.GetString(apiServerName),
			APIServerNames:         apiServerNames,
			APIServerIPs:           apiServerIPs,
			DNSDomain:              viper.GetString(dnsDomain),
			FeatureGates:           viper.GetString(featureGates),
			ContainerRuntime:       viper.GetString(containerRuntime),
			CRISocket:              viper.GetString(criSocket),
			NetworkPlugin:          selectedNetworkPlugin,
			ServiceCIDR:            viper.GetString(serviceCIDR),
			ImageRepository:        repository,
			ExtraOptions:           extraOptions,
			ShouldLoadCachedImages: viper.GetBool(cacheImages),
			EnableDefaultCNI:       selectedEnableDefaultCNI,
		},
		Nodes: []config.Node{masterNode},
	}
	return cfg, masterNode, nil
}

// setDockerProxy sets the proxy environment variables in the docker environment.
func setDockerProxy() {
	for _, k := range proxy.EnvVars {
		if v := os.Getenv(k); v != "" {
			// convert https_proxy to HTTPS_PROXY for linux
			// TODO (@medyagh): if user has both http_proxy & HTTPS_PROXY set merge them.
			k = strings.ToUpper(k)
			if k == "HTTP_PROXY" || k == "HTTPS_PROXY" {
				if strings.HasPrefix(v, "localhost") || strings.HasPrefix(v, "127.0") {
					out.WarningT("Not passing {{.name}}={{.value}} to docker env.", out.V{"name": k, "value": v})
					continue
				}
			}
			dockerEnv = append(dockerEnv, fmt.Sprintf("%s=%s", k, v))
		}
	}
}

// autoSetDriverOptions sets the options needed for specific vm-driver automatically.
func autoSetDriverOptions(cmd *cobra.Command, drvName string) (err error) {
	err = nil
	hints := driver.FlagDefaults(drvName)
	if !cmd.Flags().Changed("extra-config") && len(hints.ExtraOptions) > 0 {
		for _, eo := range hints.ExtraOptions {
			glog.Infof("auto setting extra-config to %q.", eo)
			err = extraOptions.Set(eo)
			if err != nil {
				err = errors.Wrapf(err, "setting extra option %s", eo)
			}
		}
	}

	if !cmd.Flags().Changed(cacheImages) {
		viper.Set(cacheImages, hints.CacheImages)
	}

	if !cmd.Flags().Changed(containerRuntime) && hints.ContainerRuntime != "" {
		viper.Set(containerRuntime, hints.ContainerRuntime)
		glog.Infof("auto set %s to %q.", containerRuntime, hints.ContainerRuntime)
	}

	if !cmd.Flags().Changed(cmdcfg.Bootstrapper) && hints.Bootstrapper != "" {
		viper.Set(cmdcfg.Bootstrapper, hints.Bootstrapper)
		glog.Infof("auto set %s to %q.", cmdcfg.Bootstrapper, hints.Bootstrapper)

	}

	return err
}

// prepareNone prepares the user and host for the joy of the "none" driver
func prepareNone() {
	out.T(out.StartingNone, "Configuring local host environment ...")
	if viper.GetBool(config.WantNoneDriverWarning) {
		out.T(out.Empty, "")
		out.WarningT("The 'none' driver provides limited isolation and may reduce system security and reliability.")
		out.WarningT("For more information, see:")
		out.T(out.URL, "https://minikube.sigs.k8s.io/docs/reference/drivers/none/")
		out.T(out.Empty, "")
	}

	if os.Getenv("CHANGE_MINIKUBE_NONE_USER") == "" {
		home := os.Getenv("HOME")
		out.WarningT("kubectl and minikube configuration will be stored in {{.home_folder}}", out.V{"home_folder": home})
		out.WarningT("To use kubectl or minikube commands as your own user, you may need to relocate them. For example, to overwrite your own settings, run:")

		out.T(out.Empty, "")
		out.T(out.Command, "sudo mv {{.home_folder}}/.kube {{.home_folder}}/.minikube $HOME", out.V{"home_folder": home})
		out.T(out.Command, "sudo chown -R $USER $HOME/.kube $HOME/.minikube")
		out.T(out.Empty, "")

		out.T(out.Tip, "This can also be done automatically by setting the env var CHANGE_MINIKUBE_NONE_USER=true")
	}

	if err := pkgutil.MaybeChownDirRecursiveToMinikubeUser(localpath.MiniPath()); err != nil {
		exit.WithCodeT(exit.Permissions, "Failed to change permissions for {{.minikube_dir_path}}: {{.error}}", out.V{"minikube_dir_path": localpath.MiniPath(), "error": err})
	}
}

// startHost starts a new minikube host using a VM or None
func startHost(api libmachine.API, mc config.MachineConfig) (*host.Host, bool) {
	exists, err := api.Exists(mc.Name)
	if err != nil {
		exit.WithError("Failed to check if machine exists", err)
	}

	host, err := cluster.StartHost(api, mc)
	if err != nil {
		exit.WithError("Unable to start VM. Please investigate and run 'minikube delete' if possible", err)
	}
	return host, exists
}

// validateNetwork tries to catch network problems as soon as possible
func validateNetwork(h *host.Host, r command.Runner) string {
	ip, err := h.Driver.GetIP()
	if err != nil {
		exit.WithError("Unable to get VM IP address", err)
	}

	optSeen := false
	warnedOnce := false
	for _, k := range proxy.EnvVars {
		if v := os.Getenv(k); v != "" {
			if !optSeen {
				out.T(out.Internet, "Found network options:")
				optSeen = true
			}
			out.T(out.Option, "{{.key}}={{.value}}", out.V{"key": k, "value": v})
			ipExcluded := proxy.IsIPExcluded(ip) // Skip warning if minikube ip is already in NO_PROXY
			k = strings.ToUpper(k)               // for http_proxy & https_proxy
			if (k == "HTTP_PROXY" || k == "HTTPS_PROXY") && !ipExcluded && !warnedOnce {
				out.WarningT("You appear to be using a proxy, but your NO_PROXY environment does not include the minikube IP ({{.ip_address}}). Please see {{.documentation_url}} for more details", out.V{"ip_address": ip, "documentation_url": "https://minikube.sigs.k8s.io/docs/reference/networking/proxy/"})
				warnedOnce = true
			}
		}
	}

	if !driver.BareMetal(h.Driver.DriverName()) && !driver.IsKIC(h.Driver.DriverName()) {
		trySSH(h, ip)
	}

	tryLookup(r)
	tryRegistry(r)
	return ip
}

func trySSH(h *host.Host, ip string) {
	sshAddr := net.JoinHostPort(ip, "22")

	dial := func() (err error) {
		d := net.Dialer{Timeout: 3 * time.Second}
		conn, err := d.Dial("tcp", sshAddr)
		if err != nil {
			out.WarningT("Unable to verify SSH connectivity: {{.error}}. Will retry...", out.V{"error": err})
			return err
		}
		_ = conn.Close()
		return nil
	}

	if err := retry.Expo(dial, time.Second, 13*time.Second); err != nil {
		exit.WithCodeT(exit.IO, `minikube is unable to connect to the VM: {{.error}}

This is likely due to one of two reasons:

- VPN or firewall interference
- {{.hypervisor}} network configuration issue

Suggested workarounds:

- Disable your local VPN or firewall software
- Configure your local VPN or firewall to allow access to {{.ip}}
- Restart or reinstall {{.hypervisor}}
- Use an alternative --vm-driver`, out.V{"error": err, "hypervisor": h.Driver.DriverName(), "ip": ip})
	}
}

func tryLookup(r command.Runner) {
	// DNS check
	if rr, err := r.RunCmd(exec.Command("nslookup", "kubernetes.io")); err != nil {
		glog.Warningf("%s failed: %v", rr.Args, err)
		out.WarningT("VM may be unable to resolve external DNS records")
	}
}

func tryRegistry(r command.Runner) {
	// Try an HTTPS connection to the image repository
	proxy := os.Getenv("HTTPS_PROXY")
	opts := []string{"-sS"}
	if proxy != "" && !strings.HasPrefix(proxy, "localhost") && !strings.HasPrefix(proxy, "127.0") {
		opts = append([]string{"-x", proxy}, opts...)
	}

	repo := viper.GetString(imageRepository)
	if repo == "" {
		repo = images.DefaultKubernetesRepo
	}

	opts = append(opts, fmt.Sprintf("https://%s/", repo))
	if rr, err := r.RunCmd(exec.Command("curl", opts...)); err != nil {
		glog.Warningf("%s failed: %v", rr.Args, err)
		out.WarningT("VM is unable to access {{.repository}}, you may need to configure a proxy or set --image-repository", out.V{"repository": repo})
	}
}

// getKubernetesVersion ensures that the requested version is reasonable
func getKubernetesVersion(old *config.MachineConfig) (string, bool) {
	paramVersion := viper.GetString(kubernetesVersion)
	isUpgrade := false

	if paramVersion == "" { // if the user did not specify any version then ...
		if old != nil { // .. use the old version from config (if any)
			paramVersion = old.KubernetesConfig.KubernetesVersion
		}
		if paramVersion == "" { // .. otherwise use the default version
			paramVersion = constants.DefaultKubernetesVersion
		}
	}

	nvs, err := semver.Make(strings.TrimPrefix(paramVersion, version.VersionPrefix))
	if err != nil {
		exit.WithCodeT(exit.Data, `Unable to parse "{{.kubernetes_version}}": {{.error}}`, out.V{"kubernetes_version": paramVersion, "error": err})
	}
	nv := version.VersionPrefix + nvs.String()

	if old == nil || old.KubernetesConfig.KubernetesVersion == "" {
		return nv, isUpgrade
	}

	oldestVersion, err := semver.Make(strings.TrimPrefix(constants.OldestKubernetesVersion, version.VersionPrefix))
	if err != nil {
		exit.WithCodeT(exit.Data, "Unable to parse oldest Kubernetes version from constants: {{.error}}", out.V{"error": err})
	}
	defaultVersion, err := semver.Make(strings.TrimPrefix(constants.DefaultKubernetesVersion, version.VersionPrefix))
	if err != nil {
		exit.WithCodeT(exit.Data, "Unable to parse default Kubernetes version from constants: {{.error}}", out.V{"error": err})
	}

	if nvs.LT(oldestVersion) {
		out.WarningT("Specified Kubernetes version {{.specified}} is less than the oldest supported version: {{.oldest}}", out.V{"specified": nvs, "oldest": constants.OldestKubernetesVersion})
		if viper.GetBool(force) {
			out.WarningT("Kubernetes {{.version}} is not supported by this release of minikube", out.V{"version": nvs})
		} else {
			exit.WithCodeT(exit.Data, "Sorry, Kubernetes {{.version}} is not supported by this release of minikube", out.V{"version": nvs})
		}
	}

	ovs, err := semver.Make(strings.TrimPrefix(old.KubernetesConfig.KubernetesVersion, version.VersionPrefix))
	if err != nil {
		glog.Errorf("Error parsing old version %q: %v", old.KubernetesConfig.KubernetesVersion, err)
	}

	if nvs.LT(ovs) {
		nv = version.VersionPrefix + ovs.String()
		profileArg := ""
		if old.Name != constants.DefaultMachineName {
			profileArg = fmt.Sprintf("-p %s", old.Name)
		}
		exit.WithCodeT(exit.Config, `Error: You have selected Kubernetes v{{.new}}, but the existing cluster for your profile is running Kubernetes v{{.old}}. Non-destructive downgrades are not supported, but you can proceed by performing one of the following options:

* Recreate the cluster using Kubernetes v{{.new}}: Run "minikube delete {{.profile}}", then "minikube start {{.profile}} --kubernetes-version={{.new}}"
* Create a second cluster with Kubernetes v{{.new}}: Run "minikube start -p <new name> --kubernetes-version={{.new}}"
* Reuse the existing cluster with Kubernetes v{{.old}} or newer: Run "minikube start {{.profile}} --kubernetes-version={{.old}}"`, out.V{"new": nvs, "old": ovs, "profile": profileArg})

	}
	if defaultVersion.GT(nvs) {
		out.T(out.ThumbsUp, "Kubernetes {{.new}} is now available. If you would like to upgrade, specify: --kubernetes-version={{.new}}", out.V{"new": defaultVersion})
	}

	if nvs.GT(ovs) {
		isUpgrade = true
	}
	return nv, isUpgrade
}

// setupKubeAdm adds any requested files into the VM before Kubernetes is started
func setupKubeAdm(mAPI libmachine.API, cr command.Runner, config config.MachineConfig, node config.Node) bootstrapper.Bootstrapper {
	bs, err := getClusterBootstrapper(mAPI, viper.GetString(cmdconfig.Bootstrapper))
	if err != nil {
		exit.WithError("Failed to get bootstrapper", err)
	}
	for _, eo := range extraOptions {
		out.T(out.Option, "{{.extra_option_component_name}}.{{.key}}={{.value}}", out.V{"extra_option_component_name": eo.Component, "key": eo.Key, "value": eo.Value})
	}
	// Loads cached images, generates config files, download binaries
	if err := bs.UpdateCluster(config); err != nil {
		exit.WithError("Failed to update cluster", err)
	}
	if err := bs.SetupCerts(cr, config.KubernetesConfig, node); err != nil {
		exit.WithError("Failed to setup certs", err)
	}
	return bs
}

// configureRuntimes does what needs to happen to get a runtime going.
func configureRuntimes(runner cruntime.CommandRunner, drvName string, k8s config.KubernetesConfig) cruntime.Manager {
	config := cruntime.Config{Type: viper.GetString(containerRuntime), Runner: runner, ImageRepository: k8s.ImageRepository, KubernetesVersion: k8s.KubernetesVersion}
	cr, err := cruntime.New(config)
	if err != nil {
		exit.WithError("Failed runtime", err)
	}

	disableOthers := true
	if driver.BareMetal(drvName) {
		disableOthers = false
	}
	err = cr.Enable(disableOthers)
	if err != nil {
		exit.WithError("Failed to enable container runtime", err)
	}

	return cr
}

// bootstrapCluster starts Kubernetes using the chosen bootstrapper
func bootstrapCluster(bs bootstrapper.Bootstrapper, r cruntime.Manager, runner command.Runner, kc config.KubernetesConfig, preexisting bool, isUpgrade bool) {
	if isUpgrade || !preexisting {
		out.T(out.Pulling, "Pulling images ...")
		if err := bs.PullImages(kc); err != nil {
			out.T(out.FailureType, "Unable to pull images, which may be OK: {{.error}}", out.V{"error": err})
		}
	}

	out.T(out.Launch, "Launching Kubernetes ... ")
	if err := bs.StartCluster(kc); err != nil {
		exit.WithLogEntries("Error starting cluster", err, logs.FindProblems(r, bs, runner))
	}
}

// configureMounts configures any requested filesystem mounts
func configureMounts() {
	if !viper.GetBool(createMount) {
		return
	}

	out.T(out.Mounting, "Creating mount {{.name}} ...", out.V{"name": viper.GetString(mountString)})
	path := os.Args[0]
	mountDebugVal := 0
	if glog.V(8) {
		mountDebugVal = 1
	}
	mountCmd := exec.Command(path, "mount", fmt.Sprintf("--v=%d", mountDebugVal), viper.GetString(mountString))
	mountCmd.Env = append(os.Environ(), constants.IsMinikubeChildProcess+"=true")
	if glog.V(8) {
		mountCmd.Stdout = os.Stdout
		mountCmd.Stderr = os.Stderr
	}
	if err := mountCmd.Start(); err != nil {
		exit.WithError("Error starting mount", err)
	}
	if err := lock.WriteFile(filepath.Join(localpath.MiniPath(), constants.MountProcessFileName), []byte(strconv.Itoa(mountCmd.Process.Pid)), 0644); err != nil {
		exit.WithError("Error writing mount pid", err)
	}
}

// saveConfig saves profile cluster configuration in $MINIKUBE_HOME/profiles/<profilename>/config.json
func saveConfig(clusterCfg *config.MachineConfig) error {
	return config.SaveProfile(viper.GetString(config.MachineProfile), clusterCfg)
}<|MERGE_RESOLUTION|>--- conflicted
+++ resolved
@@ -45,12 +45,8 @@
 	"github.com/spf13/cobra"
 	"github.com/spf13/viper"
 	"golang.org/x/sync/errgroup"
-<<<<<<< HEAD
-	cmdconfig "k8s.io/minikube/cmd/minikube/cmd/config"
-=======
 	cmdcfg "k8s.io/minikube/cmd/minikube/cmd/config"
 	pkgaddons "k8s.io/minikube/pkg/addons"
->>>>>>> 8718a54d
 	"k8s.io/minikube/pkg/minikube/bootstrapper"
 	"k8s.io/minikube/pkg/minikube/bootstrapper/bsutil"
 	"k8s.io/minikube/pkg/minikube/bootstrapper/images"
@@ -320,25 +316,18 @@
 	}
 
 	k8sVersion, isUpgrade := getKubernetesVersion(existing)
-	mc, err := generateCfgFromFlags(cmd, k8sVersion, driverName)
+	mc, n, err := generateCfgFromFlags(cmd, k8sVersion, driverName)
 	if err != nil {
 		exit.WithError("Failed to generate config", err)
 	}
 
-<<<<<<< HEAD
-	if !driver.BareMetal(driverName) {
-		if err := cluster.CacheISO(mc); err != nil {
-			exit.WithError("Failed to cache ISO", err)
-		}
-=======
 	// This is about as far as we can go without overwriting config files
 	if viper.GetBool(dryRun) {
 		out.T(out.DryRun, `dry-run validation complete!`)
 		return
->>>>>>> 8718a54d
-	}
-
-	cacheISO(&config, driverName)
+	}
+
+	cacheISO(&mc, driverName)
 
 	if viper.GetBool(nativeSSH) {
 		ssh.SetDefaultClient(ssh.Native)
@@ -348,11 +337,7 @@
 
 	// Now that the ISO is downloaded, pull images in the background while the VM boots.
 	var cacheGroup errgroup.Group
-<<<<<<< HEAD
-	beginCacheImages(&cacheGroup, mc.KubernetesConfig.ImageRepository, k8sVersion)
-=======
-	beginCacheRequiredImages(&cacheGroup, config.KubernetesConfig.ImageRepository, k8sVersion)
->>>>>>> 8718a54d
+	beginCacheRequiredImages(&cacheGroup, mc.KubernetesConfig.ImageRepository, k8sVersion)
 
 	// Abstraction leakage alert: startHost requires the config to be saved, to satistfy pkg/provision/buildroot.
 	// Hence, saveConfig must be called before startHost, and again afterwards when we know the IP.
@@ -362,7 +347,7 @@
 
 	// exits here in case of --download-only option.
 	handleDownloadOnly(&cacheGroup, k8sVersion)
-	mRunner, preExists, machineAPI, host := startMachine(&mc, &mc.Nodes[0])
+	mRunner, preExists, machineAPI, host := startMachine(&mc, &n)
 	defer machineAPI.Close()
 	// configure the runtime (docker, containerd, crio)
 	cr := configureRuntimes(mRunner, driverName, mc.KubernetesConfig)
@@ -370,16 +355,16 @@
 	waitCacheRequiredImages(&cacheGroup)
 
 	// Must be written before bootstrap, otherwise health checks may flake due to stale IP
-	kubeconfig, err := setupKubeconfig(host, &mc.KubernetesConfig, &mc.Nodes[0], mc.Name)
+	kubeconfig, err := setupKubeconfig(host, &mc, &n, mc.Name)
 	if err != nil {
 		exit.WithError("Failed to setup kubeconfig", err)
 	}
 
 	// setup kubeadm (must come after setupKubeconfig)
-	bs := setupKubeAdm(machineAPI, mRunner, mc)
+	bs := setupKubeAdm(machineAPI, mRunner, mc, n)
 
 	// pull images or restart cluster
-	bootstrapCluster(bs, cr, mRunner, mc.KubernetesConfig, preExists, isUpgrade)
+	bootstrapCluster(bs, cr, mRunner, mc, preExists, isUpgrade)
 	configureMounts()
 
 	// enable addons with start command
@@ -396,7 +381,7 @@
 
 	// Skip pre-existing, because we already waited for health
 	if viper.GetBool(waitUntilHealthy) && !preExists {
-		if err := bs.WaitForCluster(mc.KubernetesConfig, viper.GetDuration(waitTimeout)); err != nil {
+		if err := bs.WaitForCluster(mc, viper.GetDuration(waitTimeout)); err != nil {
 			exit.WithError("Wait failed", err)
 		}
 	}
@@ -414,9 +399,9 @@
 	}
 }
 
-func cacheISO(config *cfg.MachineConfig, driverName string) {
+func cacheISO(cfg *config.MachineConfig, driverName string) {
 	if !driver.BareMetal(driverName) && !driver.IsKIC(driverName) {
-		if err := cluster.CacheISO(*config); err != nil {
+		if err := cluster.CacheISO(*cfg); err != nil {
 			exit.WithError("Failed to cache ISO", err)
 		}
 	}
@@ -424,11 +409,7 @@
 
 func enableAddons() {
 	for _, a := range addonList {
-<<<<<<< HEAD
-		err := cmdconfig.Set(a, "true")
-=======
 		err := pkgaddons.Set(a, "true", viper.GetString(config.MachineProfile))
->>>>>>> 8718a54d
 		if err != nil {
 			exit.WithError("addon enable failed", err)
 		}
@@ -461,34 +442,22 @@
 	}
 }
 
-<<<<<<< HEAD
-func setupKubeconfig(h *host.Host, c *config.KubernetesConfig, n *config.Node, clusterName string) (*kubeconfig.Settings, error) {
-	addr, err := h.Driver.GetURL()
-	if err != nil {
-		exit.WithError("Failed to get driver URL", err)
-	}
-	addr = strings.Replace(addr, "tcp://", "https://", -1)
-	addr = strings.Replace(addr, ":2376", ":"+strconv.Itoa(n.Port), -1)
-	if c.APIServerName != constants.APIServerName {
-		addr = strings.Replace(addr, n.IP, c.APIServerName, -1)
-=======
-func setupKubeconfig(h *host.Host, c *cfg.MachineConfig, clusterName string) (*kubeconfig.Settings, error) {
+func setupKubeconfig(h *host.Host, c *config.MachineConfig, n *config.Node, clusterName string) (*kubeconfig.Settings, error) {
 	addr := ""
 	var err error
 	if driver.IsKIC(h.DriverName) {
-		addr = fmt.Sprintf("https://%s", net.JoinHostPort("127.0.0.1", fmt.Sprint(c.KubernetesConfig.NodePort)))
+		addr = fmt.Sprintf("https://%s", net.JoinHostPort("127.0.0.1", fmt.Sprint(n.Port)))
 	} else {
 		addr, err = h.Driver.GetURL()
 		if err != nil {
 			exit.WithError("Failed to get driver URL", err)
 		}
 		addr = strings.Replace(addr, "tcp://", "https://", -1)
-		addr = strings.Replace(addr, ":2376", ":"+strconv.Itoa(c.KubernetesConfig.NodePort), -1)
+		addr = strings.Replace(addr, ":2376", ":"+strconv.Itoa(n.Port), -1)
 	}
 
 	if c.KubernetesConfig.APIServerName != constants.APIServerName {
-		addr = strings.Replace(addr, c.KubernetesConfig.NodeIP, c.KubernetesConfig.APIServerName, -1)
->>>>>>> 8718a54d
+		addr = strings.Replace(addr, n.IP, c.KubernetesConfig.APIServerName, -1)
 	}
 	kcs := &kubeconfig.Settings{
 		ClusterName:          clusterName,
@@ -860,15 +829,9 @@
 	validateCPUCount(driver.BareMetal(drvName))
 
 	// check that kubeadm extra args contain only whitelisted parameters
-<<<<<<< HEAD
-	for param := range extraOptions.AsMap().Get(kubeadm.Kubeadm) {
-		if !config.ContainsParam(kubeadm.KubeadmExtraArgsWhitelist[kubeadm.KubeadmCmdParam], param) &&
-			!config.ContainsParam(kubeadm.KubeadmExtraArgsWhitelist[kubeadm.KubeadmConfigParam], param) {
-=======
 	for param := range extraOptions.AsMap().Get(bsutil.Kubeadm) {
-		if !cfg.ContainsParam(bsutil.KubeadmExtraArgsWhitelist[bsutil.KubeadmCmdParam], param) &&
-			!cfg.ContainsParam(bsutil.KubeadmExtraArgsWhitelist[bsutil.KubeadmConfigParam], param) {
->>>>>>> 8718a54d
+		if !config.ContainsParam(bsutil.KubeadmExtraArgsWhitelist[bsutil.KubeadmCmdParam], param) &&
+			!config.ContainsParam(bsutil.KubeadmExtraArgsWhitelist[bsutil.KubeadmConfigParam], param) {
 			exit.UsageT("Sorry, the kubeadm.{{.parameter_name}} parameter is currently not supported by --extra-config", out.V{"parameter_name": param})
 		}
 	}
@@ -896,7 +859,7 @@
 
 // doCacheBinaries caches Kubernetes binaries in the foreground
 func doCacheBinaries(k8sVersion string) error {
-	return machine.CacheBinariesForBootstrapper(k8sVersion, viper.GetString(cmdconfig.Bootstrapper))
+	return machine.CacheBinariesForBootstrapper(k8sVersion, viper.GetString(cmdcfg.Bootstrapper))
 }
 
 // beginCacheRequiredImages caches images required for kubernetes version in the background
@@ -906,7 +869,7 @@
 	}
 
 	g.Go(func() error {
-		return machine.CacheImagesForBootstrapper(imageRepository, k8sVersion, viper.GetString(cmdconfig.Bootstrapper))
+		return machine.CacheImagesForBootstrapper(imageRepository, k8sVersion, viper.GetString(cmdcfg.Bootstrapper))
 	})
 }
 
@@ -1283,7 +1246,7 @@
 
 // setupKubeAdm adds any requested files into the VM before Kubernetes is started
 func setupKubeAdm(mAPI libmachine.API, cr command.Runner, config config.MachineConfig, node config.Node) bootstrapper.Bootstrapper {
-	bs, err := getClusterBootstrapper(mAPI, viper.GetString(cmdconfig.Bootstrapper))
+	bs, err := getClusterBootstrapper(mAPI, viper.GetString(cmdcfg.Bootstrapper))
 	if err != nil {
 		exit.WithError("Failed to get bootstrapper", err)
 	}
@@ -1294,7 +1257,7 @@
 	if err := bs.UpdateCluster(config); err != nil {
 		exit.WithError("Failed to update cluster", err)
 	}
-	if err := bs.SetupCerts(cr, config.KubernetesConfig, node); err != nil {
+	if err := bs.SetupCerts(config.KubernetesConfig, node); err != nil {
 		exit.WithError("Failed to setup certs", err)
 	}
 	return bs
@@ -1321,16 +1284,16 @@
 }
 
 // bootstrapCluster starts Kubernetes using the chosen bootstrapper
-func bootstrapCluster(bs bootstrapper.Bootstrapper, r cruntime.Manager, runner command.Runner, kc config.KubernetesConfig, preexisting bool, isUpgrade bool) {
+func bootstrapCluster(bs bootstrapper.Bootstrapper, r cruntime.Manager, runner command.Runner, mc config.MachineConfig, preexisting bool, isUpgrade bool) {
 	if isUpgrade || !preexisting {
 		out.T(out.Pulling, "Pulling images ...")
-		if err := bs.PullImages(kc); err != nil {
+		if err := bs.PullImages(mc.KubernetesConfig); err != nil {
 			out.T(out.FailureType, "Unable to pull images, which may be OK: {{.error}}", out.V{"error": err})
 		}
 	}
 
 	out.T(out.Launch, "Launching Kubernetes ... ")
-	if err := bs.StartCluster(kc); err != nil {
+	if err := bs.StartCluster(mc); err != nil {
 		exit.WithLogEntries("Error starting cluster", err, logs.FindProblems(r, bs, runner))
 	}
 }
