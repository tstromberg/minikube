{
	"\"{{.minikube_addon}}\" was successfully disabled": "",
	"\"{{.name}}\" cluster does not exist": "",
<<<<<<< HEAD
	"\"{{.profile_name}}\" VM does not exist, nothing to stop": "",
	"\"{{.profile_name}}\" host does not exist, unable to show an IP": "",
	"\"{{.profile_name}}\" profile does not exist": "",
	"\"{{.profile_name}}\" stopped.": "",
=======
	"%q VM does not exist, nothing to stop": "",
	"%q host does not exist, unable to show an IP": "",
	"%q profile does not exist": "",
	"%q stopped.": "",
>>>>>>> 3a93e459
	"%s IP has been updated to point at %s": "",
	"%s IP was already correctly configured for %s": "",
	"%s has no available configuration options": "",
	"%s was successfully configured": "",
<<<<<<< HEAD
=======
	"%s was successfully disabled": "",
>>>>>>> 3a93e459
	"'none' driver does not support 'minikube docker-env' command": "",
	"'none' driver does not support 'minikube mount' command": "",
	"'none' driver does not support 'minikube ssh' command": "",
	"A firewall is blocking Docker within the minikube VM from reaching the internet. You may need to configure it to use a proxy.": "",
	"A firewall is interfering with minikube's ability to make outgoing HTTPS requests. You may need to change the value of the HTTPS_PROXY environment variable.": "",
	"A firewall is likely blocking minikube from reaching the internet. You may need to configure minikube to use a proxy.": "",
<<<<<<< HEAD
	"Alternatively, you may delete the existing VM using `minikube delete -p {{.profile_name}}`": "",
=======
	"Alternatively, you may delete the existing VM using `minikube delete -p %s`": "",
>>>>>>> 3a93e459
	"Cannot find directory {{.path}} for mount": "",
	"Check that minikube is running and that you have specified the correct namespace (-n flag) if required.": "",
	"Check that your --kubernetes-version has a leading 'v'. For example: 'v1.1.14'": "",
	"Configure an external network switch following the official documentation, then add `--hyperv-virtual-switch=\u003cswitch-name\u003e` to `minikube start`": "",
	"Configuring environment for Kubernetes {{.k8sVersion}} on {{.runtime}} {{.runtimeVersion}}": "Configurant l'environment pour Kubernetes {{.k8sVersion}} sur {{.runtime}} {{.runtimeVersion}}",
	"Configuring local host environment ...": "",
	"Creating %s VM (CPUs=%d, Memory=%dMB, Disk=%dMB) ...": "Créant un VM %s (CPUs=%d, Mémoire=%dMB, Disque=%dMB)",
	"Creating mount {{.name}} ...": "",
	"Creating {{.driver_name}} VM (CPUs={{.number_of_cpus}}, Memory={{.memory_size}MB, Disk={{.disk_size}}MB) ...": "",
	"Deleting \"{{.profile_name}}\" in {{.driver_name}} ...": "",
	"Disable Hyper-V when you want to run VirtualBox to boot the VM": "",
	"Disable dynamic memory in your VM manager, or pass in a larger --memory value": "",
	"Disable real-time anti-virus software, reboot, and reinstall VirtualBox if the problem continues.": "",
	"Docker inside the VM is unavailable. Try running 'minikube delete' to reset the VM.": "",
	"Documentation: {{.url}}": "",
	"Done! kubectl is now configured to use {{.name}}": "Fini! kubectl est maintenant configuré pour utiliser {{.name}}.",
	"Download complete!": "",
	"Downloading Minikube ISO ...": "",
	"Downloading {{.name}} {{.version}}": "",
	"ERROR creating `registry-creds-dpr` secret": "",
	"ERROR creating `registry-creds-ecr` secret: %v": "",
	"ERROR creating `registry-creds-gcr` secret: %v": "",
	"Enabling dashboard ...": "",
	"Error checking driver version: {{.error}}": "",
	"Error creating list template": "",
	"Error creating minikube directory": "",
	"Error creating status template": "",
	"Error creating view template": "",
	"Error executing list template": "",
	"Error executing status template": "",
	"Error executing template": "",
	"Error executing view template": "",
	"Error finding port for mount": "",
	"Error getting IP": "",
	"Error getting bootstrapper": "",
	"Error getting client": "",
	"Error getting client: %v": "",
	"Error getting cluster": "",
	"Error getting cluster bootstrapper": "",
	"Error getting config": "",
	"Error getting host": "",
	"Error getting host status": "",
	"Error getting machine logs": "",
	"Error getting machine status": "",
	"Error getting service status": "",
	"Error getting service with namespace: %s and labels %s:%s: %v": "",
	"Error getting the host IP address to use from within the VM": "",
	"Error host driver ip status": "",
	"Error killing mount process": "",
	"Error loading api": "",
	"Error loading profile config": "",
<<<<<<< HEAD
	"Error loading profile config: {{.error}}": "",
=======
>>>>>>> 3a93e459
	"Error opening service": "",
	"Error parsing minukube version: {{.error}}": "",
	"Error parsing vmDriver version: {{.error}}": "",
	"Error reading %s: %v": "",
	"Error restarting cluster": "",
	"Error setting shell variables": "",
	"Error starting cluster": "",
	"Error starting mount": "",
	"Error unsetting shell variables": "",
	"Error while setting kubectl current context :  {{.error}}": "",
	"Error writing mount pid": "",
	"Error: [{{.id}}] {{.error}}": "",
<<<<<<< HEAD
	"Failed runtime": "",
=======
>>>>>>> 3a93e459
	"Failed to cache ISO": "",
	"Failed to cache and load images": "",
	"Failed to cache binaries": "",
	"Failed to cache images": "",
	"Failed to check if machine exists": "",
	"Failed to check main repository and mirrors for images for images": "",
	"Failed to chown {{.minikube_dir_path}}: {{.error}}": "",
	"Failed to delete cluster": "",
	"Failed to delete cluster: {{.error}}": "",
	"Failed to delete images": "",
	"Failed to delete images from config": "",
	"Failed to download kubectl": "",
	"Failed to enable container runtime": "",
	"Failed to generate config": "",
	"Failed to get bootstrapper": "",
	"Failed to get command runner": "",
	"Failed to get driver URL": "",
	"Failed to get image map": "",
	"Failed to get machine client": "",
	"Failed to get service URL: {{.error}}": "",
<<<<<<< HEAD
	"Failed to kill mount process: {{.error}}": "",
=======
	"Failed to kill mount process: %v": "",
>>>>>>> 3a93e459
	"Failed to list cached images": "",
	"Failed to remove profile": "",
	"Failed to save config": "",
	"Failed to set NO_PROXY Env. Please use `export NO_PROXY=$NO_PROXY,{{.ip}}`.": "",
	"Failed to setup certs": "",
	"Failed to setup kubeconfig": "",
	"Failed to update cluster": "",
	"Failed to update config": "",
	"Failed unmount: {{.error}}": "",
	"Follow": "",
	"For best results, install kubectl: https://kubernetes.io/docs/tasks/tools/install-kubectl/": "",
	"For more information, see:": "",
	"Found network options:": "",
	"Group ID:     {{.groupID}}": "",
	"Have you set up libvirt correctly?": "",
	"If the above advice does not help, please let us know: ": "",
	"If using the none driver, ensure that systemctl is installed": "",
	"Ignoring --vm-driver={{.driver_name}}, as the existing \"{{.profile_name}}\" VM was created using the {{.driver_name2}} driver.": "",
	"In some environments, this message is incorrect. Try 'minikube start --no-vtx-check'": "",
	"Install VirtualBox, ensure that VBoxManage is executable and in path, or select an alternative value for --vm-driver": "",
	"Install the latest kvm2 driver and run 'virt-host-validate'": "",
	"Install the latest minikube hyperkit driver, and run 'minikube delete'": "",
	"Invalid size passed in argument: %v": "",
	"IsEnabled failed": "",
	"Kubernetes downgrade is not supported, will continue to use {{.version}}": "",
	"Launching Kubernetes ... ": "Lançant Kubernetes ...",
	"Launching proxy ...": "",
	"Message Size: {{.size}}": "",
	"Mount type:   {{.name}}": "",
	"Mounting host path {{.sourcePath}} into VM as {{.destinationPath}} ...": "",
	"NOTE: This process must stay alive for the mount to be accessible ...": "",
	"None of known repositories in your location is accessible. Use {{.image_repository_name}} as fallback.": "",
	"None of known repositories is accessible. Consider specifying an alternative image repository with --image-repository flag": "",
	"Opening %s in your default browser...": "",
<<<<<<< HEAD
	"Opening kubernetes service  {{.namespace_name}}/{{.service_name}} in default browser...": "",
=======
	"Opening kubernetes service %s/%s in default browser...": "",
>>>>>>> 3a93e459
	"Options:      {{.options}}": "",
	"Permissions:  {{.octalMode}} ({{.writtenMode}})": "",
	"Please check your BIOS, and ensure that you are running without HyperV or other nested virtualization that may interfere": "",
	"Please don't run minikube as root or with 'sudo' privileges. It isn't necessary with {{.driver}} driver.": "",
	"Please enter a value:": "",
	"Please install the minikube hyperkit VM driver, or select an alternative --vm-driver": "",
	"Please install the minikube kvm2 VM driver, or select an alternative --vm-driver": "",
	"Please make sure the service you are looking for is deployed or is in the correct namespace.": "",
	"Please run with sudo. the vm-driver \"{{.driver_name}}\" requires sudo.": "",
	"Please specify the directory to be mounted: \n\tminikube mount \u003csource directory\u003e:\u003ctarget directory\u003e   (example: \"/host-home:/vm-home\")": "",
	"Please upgrade the 'docker-machine-driver-kvm2'. {{.documentation_url}}": "",
	"Powering off \"{{.profile_name}}\" via SSH ...": "",
	"Problems detected in %q:": "",
	"Problems detected in {{.entry}}:": "",
	"Pulling images ...": "Extrayant les images ... ",
	"Re-run 'minikube start' with --alsologtostderr -v=8 to see the VM driver error message": "",
	"Re-using the currently running {{.driver_name}} VM for \"{{.profile_name}}\" ...": "",
	"Reboot to complete VirtualBox installation, and verify that VirtualBox is not blocked by your system": "",
	"Rebuild libvirt with virt-network support": "",
	"Received {{.name}} signal": "",
	"Reinstall VirtualBox and verify that it is not blocked: System Preferences -\u003e Security \u0026 Privacy -\u003e General -\u003e Some system software was blocked from loading": "",
	"Related issues:": "",
	"Relaunching Kubernetes {{.version}} using {{.bootstrapper}} ... ": "",
	"Requested disk size {{.size_in_mb}} is less than minimum of {{.size_in_mb2}}": "",
	"Requested memory allocation ({{.memory}}MB) is less than the default memory allocation of {{.default_memorysize}}MB. Beware that minikube might not work correctly or crash unexpectedly.": "",
	"Requested memory allocation {{.size_in_mb}} is less than the minimum allowed of {{.size_in_mb2}}": "",
	"Restarting existing {{.driver_name}} VM for \"{{.profile_name}}\" ...": "",
	"Run 'minikube delete' to delete the stale VM": "",
	"Run 'minikube delete'. If the problem persists, check your proxy or firewall configuration": "",
	"Run 'sudo modprobe vboxdrv' and reinstall VirtualBox if it fails.": "",
	"Run minikube from the C: drive.": "",
	"Running on localhost (CPUs={{.number_of_cpus}}, Memory={{.memory_size}MB, Disk={{.disk_size}}MB) ...": "",
	"Set failed": "",
	"Setting profile failed": "",
	"Skipped switching kubectl context for {{.profile_name}} , because --keep-context": "",
	"Sorry that minikube crashed. If this was unexpected, we would love to hear from you:": "",
	"Sorry, completion support is not yet implemented for {{.name}}": "",
<<<<<<< HEAD
	"Sorry, the kubeadm.{{.parameter_name}} parameter is currently not supported by --extra-config": "",
	"Sorry, url provided with --registry-mirror flag is invalid {{.url}}": "",
	"Specify --kubernetes-version in v\u003cmajor\u003e.\u003cminor.\u003cbuild\u003e form. example: 'v1.1.14'": "",
	"Specify an alternate --host-only-cidr value, such as 172.16.0.1/24": "",
	"Stopping \"{{.profile_name}}\" in {{.driver_name}} ...": "",
	"Successfully mounted {{.sourcePath}} to {{.destinationPath}}": "",
	"Suggestion: {{.advice}}": "",
	"Target directory {{.path}} must be an absolute path": "",
	"The \"{{.cluster_name}}\" cluster has been deleted.": "",
	"The 'docker-machine-driver-kvm2' version is old. Please consider upgrading. {{.documentation_url}}": "",
=======
	"Sorry, the kubeadm.%s parameter is currently not supported by --extra-config": "",
	"Sorry, url provided with --registry-mirror flag is invalid %q": "",
	"Specify --kubernetes-version in v\u003cmajor\u003e.\u003cminor.\u003cbuild\u003e form. example: 'v1.1.14'": "",
	"Specify an alternate --host-only-cidr value, such as 172.16.0.1/24": "",
	"Stopping %q in %s ...": "",
	"Successfully mounted {{.sourcePath}} to {{.destinationPath}}": "",
	"Suggestion: {{.advice}}": "",
	"Target directory {{.path}} must be an absolute path": "",
	"The %q cluster has been deleted.": "",
	"The 'docker-machine-driver-kvm2' version is old. Please consider upgrading. %s": "",
>>>>>>> 3a93e459
	"The 'none' driver provides limited isolation and may reduce system security and reliability.": "",
	"The KVM driver is unable to resurrect this old VM. Please run `minikube delete` to delete it and try again.": "",
	"The VM driver exited with an error, and may be corrupt. Run 'minikube start' with --alsologtostderr -v=8 to see the error": "",
	"The docker host is currently not running": "",
	"The docker service is currently not active": "",
	"The minikube VM is offline. Please run 'minikube start' to start it again.": "",
	"The value passed to --format is invalid": "",
	"The value passed to --format is invalid: %s": "",
	"The vmwarefusion driver is deprecated and support for it will be removed in a future release.\n\t\t\tPlease consider switching to the new vmware unified driver, which is intended to replace the vmwarefusion driver.\n\t\t\tSee https://github.com/kubernetes/minikube/blob/master/docs/drivers.md#vmware-unified-driver for more information.\n\t\t\tTo disable this message, run [minikube config set ShowDriverDeprecationNotification false]": "",
	"These changes will take effect upon a minikube delete and then a minikube start": "",
	"This addon does not have an endpoint defined for the 'addons open' command.\nYou can add one by annotating a service with the label %s:%s": "",
	"This can also be done automatically by setting the env var CHANGE_MINIKUBE_NONE_USER=true": "",
	"Tip: Use 'minikube start -p \u003cname\u003e' to create a new cluster, or 'minikube delete' to delete this one.": "",
	"To connect to this cluster, use: kubectl --context={{.name}}": "",
<<<<<<< HEAD
	"To connect to this cluster, use: kubectl --context={{.profile_name}}": "",
	"To disable this notice, run: 'minikube config set WantUpdateNotification false'": "",
	"To switch drivers, you may create a new VM using `minikube start -p \u003cname\u003e --vm-driver={{.driver_name}}`": "",
=======
	"To disable this notice, run: 'minikube config set WantUpdateNotification false'": "",
	"To switch drivers, you may create a new VM using `minikube start -p \u003cname\u003e --vm-driver=%s`": "",
>>>>>>> 3a93e459
	"To use kubectl or minikube commands as your own user, you may": "",
	"Unable to bind flags": "",
	"Unable to enable dashboard": "",
	"Unable to fetch latest version info": "",
	"Unable to get VM IP address": "",
	"Unable to get bootstrapper: {{.error}}": "",
	"Unable to get runtime": "",
	"Unable to kill mount process: {{.error}}": "",
	"Unable to load cached images from config file.": "",
	"Unable to load cached images: {{.error}}": "",
<<<<<<< HEAD
	"Unable to load config: {{.error}}": "",
	"Unable to parse \"{{.kubenretes_version}}\": {{.error}}": "",
	"Unable to pull images, which may be OK: {{.error}}": "",
	"Unable to start VM": "",
	"Unable to stop VM": "",
	"Uninstalling Kubernetes {{.kubernetes_version}} using {{.bootstrapper_name}} ...": "",
=======
	"Unable to load config: %v": "",
	"Unable to load config: {{.error}}": "",
	"Unable to parse %q: %v": "",
	"Unable to pull images, which may be OK: {{.error}}": "",
	"Unable to start VM": "",
	"Unable to stop VM": "",
	"Uninstalling Kubernetes %s using %s ...": "",
>>>>>>> 3a93e459
	"Unmounting {{.path}} ...": "",
	"Update server returned an empty list": "",
	"Upgrade to QEMU v3.1.0+, run 'virt-host-validate', or ensure that you are not running in a nested VM environment.": "",
	"Usage: minikube completion SHELL": "",
	"User ID:      {{.userID}}": "",
	"Userspace file server is shutdown": "",
	"Userspace file server: ": "",
	"Using image repository {{.name}}": "",
	"Verify that your HTTP_PROXY and HTTPS_PROXY environment variables are set correctly.": "",
	"Verifying dashboard health ...": "",
	"Verifying proxy health ...": "",
	"Verifying:": "Vérifiant:",
	"Version:      {{.version}}": "",
	"Wait failed": "",
	"Wait failed: %v": "",
	"Waiting for SSH access ...": "Attendant l'accès SSH ...",
	"You appear to be using a proxy, but your NO_PROXY environment does not include the minikube IP ({{.ip_address}}). Please see https://github.com/kubernetes/minikube/blob/master/docs/http_proxy.md for more details": "",
	"You must specify a service name": "",
	"Your host does not support KVM virtualization. Ensure that qemu-kvm is installed, and run 'virt-host-validate' to debug the problem": "",
	"Your host is failing to route packets to the minikube VM. If you have VPN software, try turning it off or configuring it so that it does not re-route traffic to the VM IP. If not, check your VM environment routing options.": "",
	"\\n": "",
	"addon '%s' is currently not enabled.\nTo enable this addon run:\nminikube addons enable %s": "",
	"addon '%s' is not a valid addon packaged with minikube.\nTo see the list of available addons run:\nminikube addons list": "",
	"addon list failed": "",
	"api load": "",
	"bash completion failed": "",
	"browser failed to open url: {{.error}}": "",
	"command runner": "",
	"config view failed": "",
	"dashboard service is not running: {{.error}}": "",
	"disable failed": "",
	"enable failed": "",
<<<<<<< HEAD
	"env {{.docker_env}}": "",
=======
>>>>>>> 3a93e459
	"error creating clientset": "",
	"error creating machine client": "",
	"error getting driver": "",
	"error parsing the input ip address for mount": "",
	"error starting tunnel": "",
	"failed to open browser: {{.error}}": "",
<<<<<<< HEAD
	"kube-system": "",
	"kubectl and minikube configuration will be stored in {{.home_folder}}": "",
=======
	"kubectl and minikube configuration will be stored in %s": "",
>>>>>>> 3a93e459
	"kubectl not found in PATH, but is required for the dashboard. Installation guide: https://kubernetes.io/docs/tasks/tools/install-kubectl/": "",
	"kubectl proxy": "",
	"logdir set failed": "",
	"minikube is not running, so the service cannot be accessed": "",
	"minikube is unable to access the Google Container Registry. You may need to configure it to use a HTTP proxy.": "",
	"minikube profile was successfully set to {{.profile_name}}": "",
	"minikube will upgrade the local cluster from Kubernetes {{.old}} to {{.new}}": "",
	"minikube {{.version}} is available! Download it: {{.url}}": "",
	"minikube {{.version}} on {{.os}} ({{.arch}})": "minikube {{.version}} sur {{.os}} ({{.arch}})",
	"mount argument \"{{.value}}\" must be in form: \u003csource directory\u003e:\u003ctarget directory\u003e": "",
	"mount failed": "",
	"need to relocate them. For example, to overwrite your own settings:": "",
	"opt {{.docker_option}}": "",
	"service {{.namespace_name}}/{{.service_name}} has no node port": "",
	"stat failed": "",
	"unable to bind flags": "",
	"unable to set logtostderr": "",
	"unset failed": "",
<<<<<<< HEAD
	"unsupported driver: {{.driver_name}}": "",
=======
	"unsupported driver: %s": "",
>>>>>>> 3a93e459
	"unsupported driver: {{.name}}": "",
	"update config": "",
	"usage: minikube addons configure ADDON_NAME": "",
	"usage: minikube addons disable ADDON_NAME": "",
	"usage: minikube addons enable ADDON_NAME": "",
	"usage: minikube addons list": "",
	"usage: minikube addons open ADDON_NAME": "",
	"usage: minikube config set PROPERTY_NAME PROPERTY_VALUE": "",
	"usage: minikube config unset PROPERTY_NAME": "",
	"usage: minikube delete": "",
	"usage: minikube profile [MINIKUBE_PROFILE_NAME]": "",
	"zsh completion failed": "",
	"{{.addonName}} was successfully enabled": "",
	"{{.error}}": "",
<<<<<<< HEAD
	"{{.extra_option_component_name}}.{{.key}}={{.value}}": "",
	"{{.key}}={{.value}}": "",
=======
>>>>>>> 3a93e459
	"{{.msg}}: {{.err}}": "",
	"{{.name}} cluster does not exist": "",
	"{{.type}} is not yet a supported filesystem. We will try anyways!": "",
	"{{.url}}": "",
	"{{.url}} is not accessible: {{.error}}": ""
}<|MERGE_RESOLUTION|>--- conflicted
+++ resolved
@@ -1,36 +1,21 @@
 {
 	"\"{{.minikube_addon}}\" was successfully disabled": "",
 	"\"{{.name}}\" cluster does not exist": "",
-<<<<<<< HEAD
 	"\"{{.profile_name}}\" VM does not exist, nothing to stop": "",
 	"\"{{.profile_name}}\" host does not exist, unable to show an IP": "",
 	"\"{{.profile_name}}\" profile does not exist": "",
 	"\"{{.profile_name}}\" stopped.": "",
-=======
-	"%q VM does not exist, nothing to stop": "",
-	"%q host does not exist, unable to show an IP": "",
-	"%q profile does not exist": "",
-	"%q stopped.": "",
->>>>>>> 3a93e459
 	"%s IP has been updated to point at %s": "",
 	"%s IP was already correctly configured for %s": "",
 	"%s has no available configuration options": "",
 	"%s was successfully configured": "",
-<<<<<<< HEAD
-=======
-	"%s was successfully disabled": "",
->>>>>>> 3a93e459
 	"'none' driver does not support 'minikube docker-env' command": "",
 	"'none' driver does not support 'minikube mount' command": "",
 	"'none' driver does not support 'minikube ssh' command": "",
 	"A firewall is blocking Docker within the minikube VM from reaching the internet. You may need to configure it to use a proxy.": "",
 	"A firewall is interfering with minikube's ability to make outgoing HTTPS requests. You may need to change the value of the HTTPS_PROXY environment variable.": "",
 	"A firewall is likely blocking minikube from reaching the internet. You may need to configure minikube to use a proxy.": "",
-<<<<<<< HEAD
 	"Alternatively, you may delete the existing VM using `minikube delete -p {{.profile_name}}`": "",
-=======
-	"Alternatively, you may delete the existing VM using `minikube delete -p %s`": "",
->>>>>>> 3a93e459
 	"Cannot find directory {{.path}} for mount": "",
 	"Check that minikube is running and that you have specified the correct namespace (-n flag) if required.": "",
 	"Check that your --kubernetes-version has a leading 'v'. For example: 'v1.1.14'": "",
@@ -82,10 +67,7 @@
 	"Error killing mount process": "",
 	"Error loading api": "",
 	"Error loading profile config": "",
-<<<<<<< HEAD
 	"Error loading profile config: {{.error}}": "",
-=======
->>>>>>> 3a93e459
 	"Error opening service": "",
 	"Error parsing minukube version: {{.error}}": "",
 	"Error parsing vmDriver version: {{.error}}": "",
@@ -98,10 +80,7 @@
 	"Error while setting kubectl current context :  {{.error}}": "",
 	"Error writing mount pid": "",
 	"Error: [{{.id}}] {{.error}}": "",
-<<<<<<< HEAD
 	"Failed runtime": "",
-=======
->>>>>>> 3a93e459
 	"Failed to cache ISO": "",
 	"Failed to cache and load images": "",
 	"Failed to cache binaries": "",
@@ -122,11 +101,7 @@
 	"Failed to get image map": "",
 	"Failed to get machine client": "",
 	"Failed to get service URL: {{.error}}": "",
-<<<<<<< HEAD
 	"Failed to kill mount process: {{.error}}": "",
-=======
-	"Failed to kill mount process: %v": "",
->>>>>>> 3a93e459
 	"Failed to list cached images": "",
 	"Failed to remove profile": "",
 	"Failed to save config": "",
@@ -161,11 +136,7 @@
 	"None of known repositories in your location is accessible. Use {{.image_repository_name}} as fallback.": "",
 	"None of known repositories is accessible. Consider specifying an alternative image repository with --image-repository flag": "",
 	"Opening %s in your default browser...": "",
-<<<<<<< HEAD
 	"Opening kubernetes service  {{.namespace_name}}/{{.service_name}} in default browser...": "",
-=======
-	"Opening kubernetes service %s/%s in default browser...": "",
->>>>>>> 3a93e459
 	"Options:      {{.options}}": "",
 	"Permissions:  {{.octalMode}} ({{.writtenMode}})": "",
 	"Please check your BIOS, and ensure that you are running without HyperV or other nested virtualization that may interfere": "",
@@ -203,7 +174,6 @@
 	"Skipped switching kubectl context for {{.profile_name}} , because --keep-context": "",
 	"Sorry that minikube crashed. If this was unexpected, we would love to hear from you:": "",
 	"Sorry, completion support is not yet implemented for {{.name}}": "",
-<<<<<<< HEAD
 	"Sorry, the kubeadm.{{.parameter_name}} parameter is currently not supported by --extra-config": "",
 	"Sorry, url provided with --registry-mirror flag is invalid {{.url}}": "",
 	"Specify --kubernetes-version in v\u003cmajor\u003e.\u003cminor.\u003cbuild\u003e form. example: 'v1.1.14'": "",
@@ -214,18 +184,6 @@
 	"Target directory {{.path}} must be an absolute path": "",
 	"The \"{{.cluster_name}}\" cluster has been deleted.": "",
 	"The 'docker-machine-driver-kvm2' version is old. Please consider upgrading. {{.documentation_url}}": "",
-=======
-	"Sorry, the kubeadm.%s parameter is currently not supported by --extra-config": "",
-	"Sorry, url provided with --registry-mirror flag is invalid %q": "",
-	"Specify --kubernetes-version in v\u003cmajor\u003e.\u003cminor.\u003cbuild\u003e form. example: 'v1.1.14'": "",
-	"Specify an alternate --host-only-cidr value, such as 172.16.0.1/24": "",
-	"Stopping %q in %s ...": "",
-	"Successfully mounted {{.sourcePath}} to {{.destinationPath}}": "",
-	"Suggestion: {{.advice}}": "",
-	"Target directory {{.path}} must be an absolute path": "",
-	"The %q cluster has been deleted.": "",
-	"The 'docker-machine-driver-kvm2' version is old. Please consider upgrading. %s": "",
->>>>>>> 3a93e459
 	"The 'none' driver provides limited isolation and may reduce system security and reliability.": "",
 	"The KVM driver is unable to resurrect this old VM. Please run `minikube delete` to delete it and try again.": "",
 	"The VM driver exited with an error, and may be corrupt. Run 'minikube start' with --alsologtostderr -v=8 to see the error": "",
@@ -240,14 +198,9 @@
 	"This can also be done automatically by setting the env var CHANGE_MINIKUBE_NONE_USER=true": "",
 	"Tip: Use 'minikube start -p \u003cname\u003e' to create a new cluster, or 'minikube delete' to delete this one.": "",
 	"To connect to this cluster, use: kubectl --context={{.name}}": "",
-<<<<<<< HEAD
 	"To connect to this cluster, use: kubectl --context={{.profile_name}}": "",
 	"To disable this notice, run: 'minikube config set WantUpdateNotification false'": "",
 	"To switch drivers, you may create a new VM using `minikube start -p \u003cname\u003e --vm-driver={{.driver_name}}`": "",
-=======
-	"To disable this notice, run: 'minikube config set WantUpdateNotification false'": "",
-	"To switch drivers, you may create a new VM using `minikube start -p \u003cname\u003e --vm-driver=%s`": "",
->>>>>>> 3a93e459
 	"To use kubectl or minikube commands as your own user, you may": "",
 	"Unable to bind flags": "",
 	"Unable to enable dashboard": "",
@@ -258,14 +211,12 @@
 	"Unable to kill mount process: {{.error}}": "",
 	"Unable to load cached images from config file.": "",
 	"Unable to load cached images: {{.error}}": "",
-<<<<<<< HEAD
 	"Unable to load config: {{.error}}": "",
 	"Unable to parse \"{{.kubenretes_version}}\": {{.error}}": "",
 	"Unable to pull images, which may be OK: {{.error}}": "",
 	"Unable to start VM": "",
 	"Unable to stop VM": "",
 	"Uninstalling Kubernetes {{.kubernetes_version}} using {{.bootstrapper_name}} ...": "",
-=======
 	"Unable to load config: %v": "",
 	"Unable to load config: {{.error}}": "",
 	"Unable to parse %q: %v": "",
@@ -273,7 +224,6 @@
 	"Unable to start VM": "",
 	"Unable to stop VM": "",
 	"Uninstalling Kubernetes %s using %s ...": "",
->>>>>>> 3a93e459
 	"Unmounting {{.path}} ...": "",
 	"Update server returned an empty list": "",
 	"Upgrade to QEMU v3.1.0+, run 'virt-host-validate', or ensure that you are not running in a nested VM environment.": "",
@@ -306,22 +256,15 @@
 	"dashboard service is not running: {{.error}}": "",
 	"disable failed": "",
 	"enable failed": "",
-<<<<<<< HEAD
 	"env {{.docker_env}}": "",
-=======
->>>>>>> 3a93e459
 	"error creating clientset": "",
 	"error creating machine client": "",
 	"error getting driver": "",
 	"error parsing the input ip address for mount": "",
 	"error starting tunnel": "",
 	"failed to open browser: {{.error}}": "",
-<<<<<<< HEAD
 	"kube-system": "",
 	"kubectl and minikube configuration will be stored in {{.home_folder}}": "",
-=======
-	"kubectl and minikube configuration will be stored in %s": "",
->>>>>>> 3a93e459
 	"kubectl not found in PATH, but is required for the dashboard. Installation guide: https://kubernetes.io/docs/tasks/tools/install-kubectl/": "",
 	"kubectl proxy": "",
 	"logdir set failed": "",
@@ -340,11 +283,7 @@
 	"unable to bind flags": "",
 	"unable to set logtostderr": "",
 	"unset failed": "",
-<<<<<<< HEAD
 	"unsupported driver: {{.driver_name}}": "",
-=======
-	"unsupported driver: %s": "",
->>>>>>> 3a93e459
 	"unsupported driver: {{.name}}": "",
 	"update config": "",
 	"usage: minikube addons configure ADDON_NAME": "",
@@ -359,11 +298,8 @@
 	"zsh completion failed": "",
 	"{{.addonName}} was successfully enabled": "",
 	"{{.error}}": "",
-<<<<<<< HEAD
 	"{{.extra_option_component_name}}.{{.key}}={{.value}}": "",
 	"{{.key}}={{.value}}": "",
-=======
->>>>>>> 3a93e459
 	"{{.msg}}: {{.err}}": "",
 	"{{.name}} cluster does not exist": "",
 	"{{.type}} is not yet a supported filesystem. We will try anyways!": "",
