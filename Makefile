# Copyright 2016 The Kubernetes Authors All rights reserved.
#
# Licensed under the Apache License, Version 2.0 (the "License");
# you may not use this file except in compliance with the License.
# You may obtain a copy of the License at
#
#     http://www.apache.org/licenses/LICENSE-2.0
#
# Unless required by applicable law or agreed to in writing, software
# distributed under the License is distributed on an "AS IS" BASIS,
# WITHOUT WARRANTIES OR CONDITIONS OF ANY KIND, either express or implied.
# See the License for the specific language governing permissions and
# limitations under the License.

# Bump these on release - and please check ISO_VERSION for correctness.
VERSION_MAJOR ?= 1
VERSION_MINOR ?= 7
VERSION_BUILD ?= 0-beta.2
RAW_VERSION=$(VERSION_MAJOR).$(VERSION_MINOR).${VERSION_BUILD}
VERSION ?= v$(RAW_VERSION)

# Default to .0 for higher cache hit rates, as build increments typically don't require new ISO versions
ISO_VERSION ?= v$(VERSION_MAJOR).$(VERSION_MINOR).$(VERSION_BUILD)
# Dashes are valid in semver, but not Linux packaging. Use ~ to delimit alpha/beta
DEB_VERSION ?= $(subst -,~,$(RAW_VERSION))
RPM_VERSION ?= $(DEB_VERSION)

# used by hack/jenkins/release_build_and_upload.sh and KVM_BUILD_IMAGE, see also BUILD_IMAGE below
GO_VERSION ?= 1.13.4

INSTALL_SIZE ?= $(shell du out/minikube-windows-amd64.exe | cut -f1)
BUILDROOT_BRANCH ?= 2019.02.8
REGISTRY?=gcr.io/k8s-minikube

# Get git commit id
COMMIT_NO := $(shell git rev-parse HEAD 2> /dev/null || true)
COMMIT ?= $(if $(shell git status --porcelain --untracked-files=no),"${COMMIT_NO}-dirty","${COMMIT_NO}")

HYPERKIT_BUILD_IMAGE 	?= karalabe/xgo-1.12.x
# NOTE: "latest" as of 2019-08-15. kube-cross images aren't updated as often as Kubernetes
BUILD_IMAGE 	?= k8s.gcr.io/kube-cross:v$(GO_VERSION)-1
ISO_BUILD_IMAGE ?= $(REGISTRY)/buildroot-image
KVM_BUILD_IMAGE ?= $(REGISTRY)/kvm-build-image:$(GO_VERSION)

ISO_BUCKET ?= minikube/iso

MINIKUBE_VERSION ?= $(ISO_VERSION)
MINIKUBE_BUCKET ?= minikube/releases
MINIKUBE_UPLOAD_LOCATION := gs://${MINIKUBE_BUCKET}
MINIKUBE_RELEASES_URL=https://github.com/kubernetes/minikube/releases/download

KERNEL_VERSION ?= 4.19.88
# latest from https://github.com/golangci/golangci-lint/releases
GOLINT_VERSION ?= v1.23.2
# Limit number of default jobs, to avoid the CI builds running out of memory
GOLINT_JOBS ?= 4
# see https://github.com/golangci/golangci-lint#memory-usage-of-golangci-lint
GOLINT_GOGC ?= 100
# options for lint (golangci-lint)
GOLINT_OPTIONS = --timeout 4m \
	  --build-tags "${MINIKUBE_INTEGRATION_BUILD_TAGS}" \
	  --enable goimports,gocritic,golint,gocyclo,misspell,nakedret,stylecheck,unconvert,unparam,dogsled \
	  --exclude 'variable on range scope.*in function literal|ifElseChain' \
	  --skip-files "pkg/minikube/translate/translations.go|pkg/minikube/assets/assets.go"

# Major version of gvisor image. Increment when there are breaking changes.
GVISOR_IMAGE_VERSION ?= 2

export GO111MODULE := on

GOOS ?= $(shell go env GOOS)
GOARCH ?= $(shell go env GOARCH)
GOPATH ?= $(shell go env GOPATH)
BUILD_DIR ?= ./out
$(shell mkdir -p $(BUILD_DIR))
CURRENT_GIT_BRANCH ?= $(shell git branch | grep \* | cut -d ' ' -f2)

# Use system python if it exists, otherwise use Docker.
PYTHON := $(shell command -v python || echo "docker run --rm -it -v $(shell pwd):/minikube -w /minikube python python")
BUILD_OS := $(shell uname -s)

SHA512SUM=$(shell command -v sha512sum || echo "shasum -a 512")

STORAGE_PROVISIONER_TAG := v1.8.1
# TODO: multi-arch manifest
ifeq ($(GOARCH),amd64)
STORAGE_PROVISIONER_IMAGE ?= $(REGISTRY)/storage-provisioner:$(STORAGE_PROVISIONER_TAG)
else
STORAGE_PROVISIONER_IMAGE ?= $(REGISTRY)/storage-provisioner-$(GOARCH):$(STORAGE_PROVISIONER_TAG)
endif

# Set the version information for the Kubernetes servers
MINIKUBE_LDFLAGS := -X k8s.io/minikube/pkg/version.version=$(VERSION) -X k8s.io/minikube/pkg/version.isoVersion=$(ISO_VERSION) -X k8s.io/minikube/pkg/version.isoPath=$(ISO_BUCKET) -X k8s.io/minikube/pkg/version.gitCommitID=$(COMMIT)
PROVISIONER_LDFLAGS := "-X k8s.io/minikube/pkg/storage.version=$(STORAGE_PROVISIONER_TAG) -s -w"

MINIKUBEFILES := ./cmd/minikube/
HYPERKIT_FILES := ./cmd/drivers/hyperkit
STORAGE_PROVISIONER_FILES := ./cmd/storage-provisioner
KVM_DRIVER_FILES := ./cmd/drivers/kvm/

MINIKUBE_TEST_FILES := ./cmd/... ./pkg/...

# npm install -g markdownlint-cli
MARKDOWNLINT ?= markdownlint


MINIKUBE_MARKDOWN_FILES := README.md docs CONTRIBUTING.md CHANGELOG.md

MINIKUBE_BUILD_TAGS := container_image_ostree_stub containers_image_openpgp
MINIKUBE_BUILD_TAGS += go_getter_nos3 go_getter_nogcs
MINIKUBE_INTEGRATION_BUILD_TAGS := integration $(MINIKUBE_BUILD_TAGS)

CMD_SOURCE_DIRS = cmd pkg
SOURCE_DIRS = $(CMD_SOURCE_DIRS) test
SOURCE_PACKAGES = ./cmd/... ./pkg/... ./test/...

SOURCE_GENERATED = pkg/minikube/assets/assets.go pkg/minikube/translate/translations.go
SOURCE_FILES = $(shell find $(CMD_SOURCE_DIRS) -type f -name "*.go" | grep -v _test.go)

# kvm2 ldflags
KVM2_LDFLAGS := -X k8s.io/minikube/pkg/drivers/kvm.version=$(VERSION) -X k8s.io/minikube/pkg/drivers/kvm.gitCommitID=$(COMMIT)

# hyperkit ldflags
HYPERKIT_LDFLAGS := -X k8s.io/minikube/pkg/drivers/hyperkit.version=$(VERSION) -X k8s.io/minikube/pkg/drivers/hyperkit.gitCommitID=$(COMMIT)

# $(call DOCKER, image, command)
define DOCKER
	docker run --rm -e GOCACHE=/app/.cache -e IN_DOCKER=1 --user $(shell id -u):$(shell id -g) -w /app -v $(PWD):/app -v $(GOPATH):/go --init $(1) /bin/bash -c '$(2)'
endef

ifeq ($(BUILD_IN_DOCKER),y)
	MINIKUBE_BUILD_IN_DOCKER=y
endif

# If we are already running in docker,
# prevent recursion by unsetting the BUILD_IN_DOCKER directives.
# The _BUILD_IN_DOCKER variables should not be modified after this conditional.
ifeq ($(IN_DOCKER),1)
	MINIKUBE_BUILD_IN_DOCKER=n
endif

ifeq ($(GOOS),windows)
	IS_EXE = .exe
	DIRSEP_ = \\
	DIRSEP = $(strip $(DIRSEP_))
	PATHSEP = ;
else
	DIRSEP = /
	PATHSEP = :
endif


out/minikube$(IS_EXE): $(SOURCE_GENERATED) $(SOURCE_FILES) go.mod
ifeq ($(MINIKUBE_BUILD_IN_DOCKER),y)
	$(call DOCKER,$(BUILD_IMAGE),GOOS=$(GOOS) GOARCH=$(GOARCH) /usr/bin/make $@)
else
	go build -tags "$(MINIKUBE_BUILD_TAGS)" -ldflags="$(MINIKUBE_LDFLAGS)" -o $@ k8s.io/minikube/cmd/minikube
endif

out/minikube-windows-amd64.exe: out/minikube-windows-amd64
	cp $< $@

out/minikube-linux-x86_64: out/minikube-linux-amd64
	cp $< $@

out/minikube-linux-aarch64: out/minikube-linux-arm64
	cp $< $@

.PHONY: minikube-linux-amd64 minikube-linux-arm64 minikube-darwin-amd64 minikube-windows-amd64.exe
minikube-linux-amd64: out/minikube-linux-amd64 ## Build Minikube for Linux 64bit
minikube-linux-arm64: out/minikube-linux-arm64 ## Build Minikube for ARM 64bit
minikube-darwin-amd64: out/minikube-darwin-amd64 ## Build Minikube for Darwin 64bit
minikube-windows-amd64.exe: out/minikube-windows-amd64.exe ## Build Minikube for Windows 64bit

out/minikube-%: $(SOURCE_GENERATED) $(SOURCE_FILES)
ifeq ($(MINIKUBE_BUILD_IN_DOCKER),y)
	$(call DOCKER,$(BUILD_IMAGE),/usr/bin/make $@)
else
	GOOS="$(firstword $(subst -, ,$*))" GOARCH="$(lastword $(subst -, ,$(subst $(IS_EXE), ,$*)))" \
	go build -tags "$(MINIKUBE_BUILD_TAGS)" -ldflags="$(MINIKUBE_LDFLAGS)" -a -o $@ k8s.io/minikube/cmd/minikube
endif

.PHONY: e2e-linux-amd64 e2e-darwin-amd64 e2e-windows-amd64.exe
e2e-linux-amd64: out/e2e-linux-amd64 ## Execute end-to-end testing for Linux 64bit
e2e-darwin-amd64: out/e2e-darwin-amd64 ## Execute end-to-end testing for Darwin 64bit
e2e-windows-amd64.exe: out/e2e-windows-amd64.exe ## Execute end-to-end testing for Windows 64bit

out/e2e-%: out/minikube-%
	GOOS="$(firstword $(subst -, ,$*))" GOARCH="$(lastword $(subst -, ,$(subst $(IS_EXE), ,$*)))" go test -c k8s.io/minikube/test/integration --tags="$(MINIKUBE_INTEGRATION_BUILD_TAGS)" -o $@

out/e2e-windows-amd64.exe: out/e2e-windows-amd64
	cp $< $@

minikube_iso: # old target kept for making tests happy
	echo $(ISO_VERSION) > deploy/iso/minikube-iso/board/coreos/minikube/rootfs-overlay/etc/VERSION
	if [ ! -d $(BUILD_DIR)/buildroot ]; then \
		mkdir -p $(BUILD_DIR); \
		git clone --depth=1 --branch=$(BUILDROOT_BRANCH) https://github.com/buildroot/buildroot $(BUILD_DIR)/buildroot; \
	fi;
	$(MAKE) BR2_EXTERNAL=../../deploy/iso/minikube-iso minikube_defconfig -C $(BUILD_DIR)/buildroot
	$(MAKE) -C $(BUILD_DIR)/buildroot
	mv $(BUILD_DIR)/buildroot/output/images/rootfs.iso9660 $(BUILD_DIR)/minikube.iso

# Change buildroot configuration for the minikube ISO
.PHONY: iso-menuconfig
iso-menuconfig: ## Configure buildroot configuration
	$(MAKE) -C $(BUILD_DIR)/buildroot menuconfig
	$(MAKE) -C $(BUILD_DIR)/buildroot savedefconfig

# Change the kernel configuration for the minikube ISO
.PHONY: linux-menuconfig
linux-menuconfig:  ## Configure Linux kernel configuration
	$(MAKE) -C $(BUILD_DIR)/buildroot/output/build/linux-$(KERNEL_VERSION)/ menuconfig
	$(MAKE) -C $(BUILD_DIR)/buildroot/output/build/linux-$(KERNEL_VERSION)/ savedefconfig
	cp $(BUILD_DIR)/buildroot/output/build/linux-$(KERNEL_VERSION)/defconfig deploy/iso/minikube-iso/board/coreos/minikube/linux_defconfig

out/minikube.iso: $(shell find "deploy/iso/minikube-iso" -type f)
ifeq ($(IN_DOCKER),1)
	$(MAKE) minikube_iso
else
	docker run --rm --workdir /mnt --volume $(CURDIR):/mnt $(ISO_DOCKER_EXTRA_ARGS) \
		--user $(shell id -u):$(shell id -g) --env HOME=/tmp --env IN_DOCKER=1 \
		$(ISO_BUILD_IMAGE) /usr/bin/make out/minikube.iso
endif

iso_in_docker:
	docker run -it --rm --workdir /mnt --volume $(CURDIR):/mnt $(ISO_DOCKER_EXTRA_ARGS) \
		--user $(shell id -u):$(shell id -g) --env HOME=/tmp --env IN_DOCKER=1 \
		$(ISO_BUILD_IMAGE) /bin/bash

test-iso: pkg/minikube/assets/assets.go pkg/minikube/translate/translations.go
	go test -v ./test/integration --tags=iso --minikube-start-args="--iso-url=file://$(shell pwd)/out/buildroot/output/images/rootfs.iso9660"

.PHONY: test-pkg
test-pkg/%: pkg/minikube/assets/assets.go pkg/minikube/translate/translations.go ## Trigger packaging test
	go test -v -test.timeout=60m ./$* --tags="$(MINIKUBE_BUILD_TAGS)"

.PHONY: all
all: cross drivers e2e-cross out/gvisor-addon ## Build all different minikube components

.PHONY: drivers
drivers: docker-machine-driver-hyperkit docker-machine-driver-kvm2 ## Build Hyperkit and KVM2 drivers

.PHONY: docker-machine-driver-hyperkit
docker-machine-driver-hyperkit: out/docker-machine-driver-hyperkit ## Build Hyperkit driver

.PHONY: docker-machine-driver-kvm2
docker-machine-driver-kvm2: out/docker-machine-driver-kvm2 ## Build KVM2 driver

.PHONY: integration
integration: out/minikube ## Trigger minikube integration test
	go test -v -test.timeout=60m ./test/integration --tags="$(MINIKUBE_INTEGRATION_BUILD_TAGS)" $(TEST_ARGS)

.PHONY: integration-none-driver
integration-none-driver: e2e-linux-$(GOARCH) out/minikube-linux-$(GOARCH)  ## Trigger minikube none driver test
	sudo -E out/e2e-linux-$(GOARCH) -testdata-dir "test/integration/testdata" -minikube-start-args="--vm-driver=none" -test.v -test.timeout=60m -binary=out/minikube-linux-amd64 $(TEST_ARGS)

.PHONY: integration-versioned
integration-versioned: out/minikube ## Trigger minikube integration testing
	go test -v -test.timeout=60m ./test/integration --tags="$(MINIKUBE_INTEGRATION_BUILD_TAGS) versioned" $(TEST_ARGS)

.PHONY: test
test: pkg/minikube/assets/assets.go pkg/minikube/translate/translations.go ## Trigger minikube test
	./test.sh

.PHONY: extract
extract: ## Compile extract tool
	go run cmd/extract/extract.go

# Regenerates assets.go when template files have been updated
pkg/minikube/assets/assets.go: $(shell find "deploy/addons" -type f)
ifeq ($(MINIKUBE_BUILD_IN_DOCKER),y)
	$(call DOCKER,$(BUILD_IMAGE),/usr/bin/make $@)
endif
	which go-bindata || GO111MODULE=off GOBIN="$(GOPATH)$(DIRSEP)bin" go get github.com/jteeuwen/go-bindata/...
	PATH="$(PATH)$(PATHSEP)$(GOPATH)$(DIRSEP)bin" go-bindata -nomemcopy -o $@ -pkg assets deploy/addons/...
	-gofmt -s -w $@
	@#golint: Dns should be DNS (compat sed)
	@sed -i -e 's/Dns/DNS/g' $@ && rm -f ./-e
	@#golint: Html should be HTML (compat sed)
	@sed -i -e 's/Html/HTML/g' $@ && rm -f ./-e

pkg/minikube/translate/translations.go: $(shell find "translations/" -type f)
ifeq ($(MINIKUBE_BUILD_IN_DOCKER),y)
	$(call DOCKER,$(BUILD_IMAGE),/usr/bin/make $@)
endif
	which go-bindata || GO111MODULE=off GOBIN="$(GOPATH)$(DIRSEP)bin" go get github.com/jteeuwen/go-bindata/...
	PATH="$(PATH)$(PATHSEP)$(GOPATH)$(DIRSEP)bin" go-bindata -nomemcopy -o $@ -pkg translate translations/...
	-gofmt -s -w $@
	@#golint: Json should be JSON (compat sed)
	@sed -i -e 's/Json/JSON/' $@ && rm -f ./-e

.PHONY: cross
cross: minikube-linux-amd64 minikube-linux-arm64 minikube-darwin-amd64 minikube-windows-amd64.exe ## Build minikube for all platform

.PHONY: windows
windows: minikube-windows-amd64.exe ## Build minikube for Windows 64bit

.PHONY: darwin
darwin: minikube-darwin-amd64 ## Build minikube for Darwin 64bit

.PHONY: linux
linux: minikube-linux-amd64 ## Build minikube for Linux 64bit

.PHONY: e2e-cross
e2e-cross: e2e-linux-amd64 e2e-darwin-amd64 e2e-windows-amd64.exe ## End-to-end cross test

.PHONY: checksum
checksum: ## Generate checksums
	for f in out/minikube.iso out/minikube-linux-amd64 minikube-linux-arm64 \
		 out/minikube-darwin-amd64 out/minikube-windows-amd64.exe \
		 out/docker-machine-driver-kvm2 out/docker-machine-driver-hyperkit; do \
		if [ -f "$${f}" ]; then \
			openssl sha256 "$${f}" | awk '{print $$2}' > "$${f}.sha256" ; \
		fi ; \
	done

.PHONY: clean
clean: ## Clean build
	rm -rf $(BUILD_DIR)
	rm -f pkg/minikube/assets/assets.go
	rm -f pkg/minikube/translate/translations.go
	rm -rf ./vendor

.PHONY: gendocs
gendocs: out/docs/minikube.md  ## Generate documentation

.PHONY: fmt
fmt: ## Run go fmt and modify files in place
	@gofmt -s -w $(SOURCE_DIRS)

.PHONY: gofmt
gofmt: ## Run go fmt and list the files differs from gofmt's
	@gofmt -s -l $(SOURCE_DIRS)
	@test -z "`gofmt -s -l $(SOURCE_DIRS)`"

.PHONY: vet
vet: ## Run go vet
	@go vet $(SOURCE_PACKAGES)

.PHONY: golint
golint: pkg/minikube/assets/assets.go pkg/minikube/translate/translations.go ## Run golint
	@golint -set_exit_status $(SOURCE_PACKAGES)

.PHONY: gocyclo
gocyclo: ## Run gocyclo (calculates cyclomatic complexities)
	@gocyclo -over 15 `find $(SOURCE_DIRS) -type f -name "*.go"`

out/linters/golangci-lint-$(GOLINT_VERSION):
	mkdir -p out/linters
	curl -sfL https://raw.githubusercontent.com/golangci/golangci-lint/master/install.sh | sh -s -- -b out/linters $(GOLINT_VERSION)
	mv out/linters/golangci-lint out/linters/golangci-lint-$(GOLINT_VERSION)

# this one is meant for local use
.PHONY: lint
lint: pkg/minikube/assets/assets.go pkg/minikube/translate/translations.go out/linters/golangci-lint-$(GOLINT_VERSION) ## Run lint
	./out/linters/golangci-lint-$(GOLINT_VERSION) run ${GOLINT_OPTIONS} ./...

# lint-ci is slower version of lint and is meant to be used in ci (travis) to avoid out of memory leaks.
.PHONY: lint-ci
lint-ci: pkg/minikube/assets/assets.go pkg/minikube/translate/translations.go out/linters/golangci-lint-$(GOLINT_VERSION) ## Run lint-ci
	GOGC=${GOLINT_GOGC} ./out/linters/golangci-lint-$(GOLINT_VERSION) run \
	--concurrency ${GOLINT_JOBS} ${GOLINT_OPTIONS} ./...

.PHONY: reportcard
reportcard: ## Run goreportcard for minikube
	goreportcard-cli -v
	# "disabling misspell on large repo..."
	-misspell -error $(SOURCE_DIRS)

.PHONY: mdlint
mdlint:
	@$(MARKDOWNLINT) $(MINIKUBE_MARKDOWN_FILES)

out/docs/minikube.md: $(shell find "cmd") $(shell find "pkg/minikube/constants") pkg/minikube/assets/assets.go pkg/minikube/translate/translations.go
	go run -ldflags="$(MINIKUBE_LDFLAGS)" -tags gendocs hack/help_text/gen_help_text.go

deb_version:
	@echo $(DEB_VERSION)

out/minikube_$(DEB_VERSION).deb: out/minikube_$(DEB_VERSION)-0_amd64.deb
	cp $< $@

out/minikube_$(DEB_VERSION)-0_%.deb: out/minikube-linux-%
	cp -r installers/linux/deb/minikube_deb_template out/minikube_$(DEB_VERSION)
	chmod 0755 out/minikube_$(DEB_VERSION)/DEBIAN
	sed -E -i 's/--VERSION--/'$(DEB_VERSION)'/g' out/minikube_$(DEB_VERSION)/DEBIAN/control
	sed -E -i 's/--ARCH--/'$*'/g' out/minikube_$(DEB_VERSION)/DEBIAN/control
	mkdir -p out/minikube_$(DEB_VERSION)/usr/bin
	cp $< out/minikube_$(DEB_VERSION)/usr/bin/minikube
	fakeroot dpkg-deb --build out/minikube_$(DEB_VERSION) $@
	rm -rf out/minikube_$(DEB_VERSION)

rpm_version:
	@echo $(RPM_VERSION)

out/minikube-$(RPM_VERSION).rpm: out/minikube-$(RPM_VERSION)-0.x86_64.rpm
	cp $< $@

out/minikube-$(RPM_VERSION)-0.%.rpm: out/minikube-linux-%
	cp -r installers/linux/rpm/minikube_rpm_template out/minikube-$(RPM_VERSION)
	sed -E -i 's/--VERSION--/'$(RPM_VERSION)'/g' out/minikube-$(RPM_VERSION)/minikube.spec
	sed -E -i 's|--OUT--|'$(PWD)/out'|g' out/minikube-$(RPM_VERSION)/minikube.spec
	rpmbuild -bb -D "_rpmdir $(PWD)/out" --target $* \
		 out/minikube-$(RPM_VERSION)/minikube.spec
	@mv out/$*/minikube-$(RPM_VERSION)-0.$*.rpm out/ && rmdir out/$*
	rm -rf out/minikube-$(RPM_VERSION)

.PHONY: apt
apt: out/Release ## Generate apt package file

out/Release: out/minikube_$(DEB_VERSION).deb
	( cd out && apt-ftparchive packages . ) | gzip -c > out/Packages.gz
	( cd out && apt-ftparchive release . ) > out/Release

.PHONY: yum
yum: out/repodata/repomd.xml

out/repodata/repomd.xml: out/minikube-$(RPM_VERSION).rpm
	createrepo --simple-md-filenames --no-database \
	-u "$(MINIKUBE_RELEASES_URL)/$(VERSION)/" out

.SECONDEXPANSION:
TAR_TARGETS_linux-amd64   := out/minikube-linux-amd64 out/docker-machine-driver-kvm2
TAR_TARGETS_linux-arm64   := out/minikube-linux-arm64
TAR_TARGETS_darwin-amd64  := out/minikube-darwin-amd64 out/docker-machine-driver-hyperkit
TAR_TARGETS_windows-amd64 := out/minikube-windows-amd64.exe
out/minikube-%.tar.gz: $$(TAR_TARGETS_$$*)
	tar -cvzf $@ $^

.PHONY: cross-tars
cross-tars: out/minikube-linux-amd64.tar.gz out/minikube-linux-arm64.tar.gz \ ## Cross-compile minikube
	    out/minikube-windows-amd64.tar.gz out/minikube-darwin-amd64.tar.gz
	-cd out && $(SHA512SUM) *.tar.gz > SHA512SUM

out/minikube-installer.exe: out/minikube-windows-amd64.exe
	rm -rf out/windows_tmp
	cp -r installers/windows/ out/windows_tmp
	cp -r LICENSE out/windows_tmp/LICENSE
	awk 'sub("$$", "\r")' out/windows_tmp/LICENSE > out/windows_tmp/LICENSE.txt
	sed -E -i 's/--VERSION_MAJOR--/'$(VERSION_MAJOR)'/g' out/windows_tmp/minikube.nsi
	sed -E -i 's/--VERSION_MINOR--/'$(VERSION_MINOR)'/g' out/windows_tmp/minikube.nsi
	sed -E -i 's/--VERSION_BUILD--/'$(VERSION_BUILD)'/g' out/windows_tmp/minikube.nsi
	sed -E -i 's/--INSTALL_SIZE--/'$(INSTALL_SIZE)'/g' out/windows_tmp/minikube.nsi
	cp out/minikube-windows-amd64.exe out/windows_tmp/minikube.exe
	makensis out/windows_tmp/minikube.nsi
	mv out/windows_tmp/minikube-installer.exe out/minikube-installer.exe
	rm -rf out/windows_tmp

out/docker-machine-driver-hyperkit:
ifeq ($(MINIKUBE_BUILD_IN_DOCKER),y)
	docker run --rm -e GOCACHE=/app/.cache -e IN_DOCKER=1 \
		--user $(shell id -u):$(shell id -g) -w /app \
		-v $(PWD):/app -v $(GOPATH):/go --init --entrypoint "" \
		$(HYPERKIT_BUILD_IMAGE) /bin/bash -c 'CC=o64-clang CXX=o64-clang++ /usr/bin/make $@'
else
	GOOS=darwin CGO_ENABLED=1 go build \
		-ldflags="$(HYPERKIT_LDFLAGS)"   \
		-o $@ k8s.io/minikube/cmd/drivers/hyperkit
endif

hyperkit_in_docker:
	rm -f out/docker-machine-driver-hyperkit
	$(MAKE) MINIKUBE_BUILD_IN_DOCKER=y out/docker-machine-driver-hyperkit

.PHONY: install-hyperkit-driver
install-hyperkit-driver: out/docker-machine-driver-hyperkit ## Install hyperkit to local machine
	mkdir -p $(HOME)/bin
	sudo cp out/docker-machine-driver-hyperkit $(HOME)/bin/docker-machine-driver-hyperkit
	sudo chown root:wheel $(HOME)/bin/docker-machine-driver-hyperkit
	sudo chmod u+s $(HOME)/bin/docker-machine-driver-hyperkit

.PHONY: release-hyperkit-driver
release-hyperkit-driver: install-hyperkit-driver checksum ## Copy hyperkit using gsutil
	gsutil cp $(GOBIN)/docker-machine-driver-hyperkit gs://minikube/drivers/hyperkit/$(VERSION)/
	gsutil cp $(GOBIN)/docker-machine-driver-hyperkit.sha256 gs://minikube/drivers/hyperkit/$(VERSION)/

.PHONY: check-release
check-release: ## Execute go test
	go test -v ./deploy/minikube/release_sanity_test.go -tags=release

buildroot-image: $(ISO_BUILD_IMAGE) # convenient alias to build the docker container
$(ISO_BUILD_IMAGE): deploy/iso/minikube-iso/Dockerfile
	docker build $(ISO_DOCKER_EXTRA_ARGS) -t $@ -f $< $(dir $<)
	@echo ""
	@echo "$(@) successfully built"

out/storage-provisioner: out/storage-provisioner-$(GOARCH)
	cp $< $@

out/storage-provisioner-%: cmd/storage-provisioner/main.go pkg/storage/storage_provisioner.go
ifeq ($(MINIKUBE_BUILD_IN_DOCKER),y)
	$(call DOCKER,$(BUILD_IMAGE),/usr/bin/make $@)
else
	CGO_ENABLED=0 GOOS=linux GOARCH=$* go build -o $@ -ldflags=$(PROVISIONER_LDFLAGS) cmd/storage-provisioner/main.go
endif

.PHONY: storage-provisioner-image
storage-provisioner-image: out/storage-provisioner-$(GOARCH) ## Build storage-provisioner docker image
	docker build -t $(STORAGE_PROVISIONER_IMAGE) -f deploy/storage-provisioner/Dockerfile  --build-arg arch=$(GOARCH) .

.PHONY: kic-base-image
kic-base-image: ## builds the base image used for kic.
	docker rmi -f $(REGISTRY)/kicbase:v0.0.4-snapshot || true
	docker build -f ./hack/images/kicbase.Dockerfile -t $(REGISTRY)/kicbase:v0.0.4-snapshot  --build-arg COMMIT_SHA=${VERSION}-$(COMMIT)  .



.PHONY: push-storage-provisioner-image
push-storage-provisioner-image: storage-provisioner-image ## Push storage-provisioner docker image using gcloud
	gcloud docker -- push $(STORAGE_PROVISIONER_IMAGE)

.PHONY: out/gvisor-addon
out/gvisor-addon: pkg/minikube/assets/assets.go pkg/minikube/translate/translations.go ## Build gvisor addon
	GOOS=linux CGO_ENABLED=0 go build -o $@ cmd/gvisor/gvisor.go

.PHONY: gvisor-addon-image
gvisor-addon-image: out/gvisor-addon  ## Build docker image for gvisor
	docker build -t $(REGISTRY)/gvisor-addon:$(GVISOR_IMAGE_VERSION) -f deploy/gvisor/Dockerfile .

.PHONY: push-gvisor-addon-image
push-gvisor-addon-image: gvisor-addon-image
	gcloud docker -- push $(REGISTRY)/gvisor-addon:$(GVISOR_IMAGE_VERSION)

.PHONY: release-iso
release-iso: minikube_iso checksum  ## Build and release .iso file
	gsutil cp out/minikube.iso gs://$(ISO_BUCKET)/minikube-$(ISO_VERSION).iso
	gsutil cp out/minikube.iso.sha256 gs://$(ISO_BUCKET)/minikube-$(ISO_VERSION).iso.sha256

.PHONY: release-minikube
release-minikube: out/minikube checksum ## Minikube release
	gsutil cp out/minikube-$(GOOS)-$(GOARCH) $(MINIKUBE_UPLOAD_LOCATION)/$(MINIKUBE_VERSION)/minikube-$(GOOS)-$(GOARCH)
	gsutil cp out/minikube-$(GOOS)-$(GOARCH).sha256 $(MINIKUBE_UPLOAD_LOCATION)/$(MINIKUBE_VERSION)/minikube-$(GOOS)-$(GOARCH).sha256

out/docker-machine-driver-kvm2: out/docker-machine-driver-kvm2-amd64
	cp $< $@

out/docker-machine-driver-kvm2-x86_64: out/docker-machine-driver-kvm2-amd64
	cp $< $@

out/docker-machine-driver-kvm2-aarch64: out/docker-machine-driver-kvm2-arm64
	cp $< $@

out/docker-machine-driver-kvm2-%:
ifeq ($(MINIKUBE_BUILD_IN_DOCKER),y)
	docker inspect -f '{{.Id}} {{.RepoTags}}' $(KVM_BUILD_IMAGE) || $(MAKE) kvm-image
	$(call DOCKER,$(KVM_BUILD_IMAGE),/usr/bin/make $@ COMMIT=$(COMMIT))
	# make extra sure that we are linking with the older version of libvirt (1.3.1)
	test "`strings $@ | grep '^LIBVIRT_[0-9]' | sort | tail -n 1`" = "LIBVIRT_1.2.9"
else
	GOARCH=$* \
	go build \
		-installsuffix "static" \
		-ldflags="$(KVM2_LDFLAGS)" \
		-tags "libvirt.1.3.1 without_lxc" \
		-o $@ \
		k8s.io/minikube/cmd/drivers/kvm
endif
	chmod +X $@

out/docker-machine-driver-kvm2_$(DEB_VERSION).deb: out/docker-machine-driver-kvm2_$(DEB_VERSION)-0_amd64.deb
	cp $< $@

out/docker-machine-driver-kvm2_$(DEB_VERSION)-0_%.deb: out/docker-machine-driver-kvm2-%
	cp -r installers/linux/deb/kvm2_deb_template out/docker-machine-driver-kvm2_$(DEB_VERSION)
	chmod 0755 out/docker-machine-driver-kvm2_$(DEB_VERSION)/DEBIAN
	sed -E -i 's/--VERSION--/'$(DEB_VERSION)'/g' out/docker-machine-driver-kvm2_$(DEB_VERSION)/DEBIAN/control
	sed -E -i 's/--ARCH--/'$*'/g' out/docker-machine-driver-kvm2_$(DEB_VERSION)/DEBIAN/control
	mkdir -p out/docker-machine-driver-kvm2_$(DEB_VERSION)/usr/bin
	cp $< out/docker-machine-driver-kvm2_$(DEB_VERSION)/usr/bin/docker-machine-driver-kvm2
	fakeroot dpkg-deb --build out/docker-machine-driver-kvm2_$(DEB_VERSION) $@
	rm -rf out/docker-machine-driver-kvm2_$(DEB_VERSION)

out/docker-machine-driver-kvm2-$(RPM_VERSION).rpm: out/docker-machine-driver-kvm2-$(RPM_VERSION)-0.x86_64.deb
	cp $< $@

out/docker-machine-driver-kvm2-$(RPM_VERSION)-0.%.rpm: out/docker-machine-driver-kvm2-%
	cp -r installers/linux/rpm/kvm2_rpm_template out/docker-machine-driver-kvm2-$(RPM_VERSION)
	sed -E -i 's/--VERSION--/'$(RPM_VERSION)'/g' out/docker-machine-driver-kvm2-$(RPM_VERSION)/docker-machine-driver-kvm2.spec
	sed -E -i 's|--OUT--|'$(PWD)/out'|g' out/docker-machine-driver-kvm2-$(RPM_VERSION)/docker-machine-driver-kvm2.spec
	rpmbuild -bb -D "_rpmdir $(PWD)/out" --target $* \
		out/docker-machine-driver-kvm2-$(RPM_VERSION)/docker-machine-driver-kvm2.spec
	@mv out/$*/docker-machine-driver-kvm2-$(RPM_VERSION)-0.$*.rpm out/ && rmdir out/$*
	rm -rf out/docker-machine-driver-kvm2-$(RPM_VERSION)

.PHONY: kvm-image
kvm-image: installers/linux/kvm/Dockerfile  ## Convenient alias to build the docker container
	docker build --build-arg "GO_VERSION=$(GO_VERSION)" -t $(KVM_BUILD_IMAGE) -f $< $(dir $<)
	@echo ""
	@echo "$(@) successfully built"

kvm_in_docker:
	docker inspect -f '{{.Id}} {{.RepoTags}}' $(KVM_BUILD_IMAGE) || $(MAKE) kvm-image
	rm -f out/docker-machine-driver-kvm2
	$(call DOCKER,$(KVM_BUILD_IMAGE),/usr/bin/make out/docker-machine-driver-kvm2 COMMIT=$(COMMIT))

.PHONY: install-kvm-driver
install-kvm-driver: out/docker-machine-driver-kvm2  ## Install KVM Driver
	mkdir -p $(GOBIN)
	cp out/docker-machine-driver-kvm2 $(GOBIN)/docker-machine-driver-kvm2

.PHONY: release-kvm-driver
release-kvm-driver: install-kvm-driver checksum  ## Release KVM Driver
	gsutil cp $(GOBIN)/docker-machine-driver-kvm2 gs://minikube/drivers/kvm/$(VERSION)/
	gsutil cp $(GOBIN)/docker-machine-driver-kvm2.sha256 gs://minikube/drivers/kvm/$(VERSION)/

site/themes/docsy/assets/vendor/bootstrap/package.js:
	git submodule update -f --init --recursive

out/hugo/hugo:
	mkdir -p out
	test -d out/hugo || git clone https://github.com/gohugoio/hugo.git out/hugo
	(cd out/hugo && go build --tags extended)

.PHONY: site
site: site/themes/docsy/assets/vendor/bootstrap/package.js out/hugo/hugo ## Serve the documentation site to localhost
	(cd site && ../out/hugo/hugo serve \
	  --disableFastRender \
	  --navigateToChanged \
	  --ignoreCache \
	  --buildFuture)

.PHONY: out/mkcmp
out/mkcmp:
	GOOS=$(GOOS) GOARCH=$(GOARCH) go build -o $@ cmd/performance/mkcmp/main.go

.PHONY: out/performance-monitor
out/performance-monitor:
	GOOS=$(GOOS) GOARCH=$(GOARCH) go build -o $@ cmd/performance/monitor/monitor.go

<<<<<<< HEAD
.PHONY: compare
compare: out/mkcmp out/minikube
	mv out/minikube out/$(CURRENT_GIT_BRANCH).minikube
	git checkout master
	make out/minikube
	mv out/minikube out/master.minikube
	git checkout $(CURRENT_GIT_BRANCH)
	out/mkcmp out/master.minikube out/$(CURRENT_GIT_BRANCH).minikube
	
=======

>>>>>>> 901cb520
.PHONY: help
help:
	@printf "\033[1mAvailable targets for minikube ${VERSION}\033[21m\n"
	@printf "\033[1m--------------------------------------\033[21m\n"
	@grep -h -E '^[a-zA-Z_-]+:.*?## .*$$' $(MAKEFILE_LIST) | awk 'BEGIN {FS = ":.*?## "}; {printf "\033[36m%-30s\033[0m %s\n", $$1, $$2}'<|MERGE_RESOLUTION|>--- conflicted
+++ resolved
@@ -628,7 +628,6 @@
 out/performance-monitor:
 	GOOS=$(GOOS) GOARCH=$(GOARCH) go build -o $@ cmd/performance/monitor/monitor.go
 
-<<<<<<< HEAD
 .PHONY: compare
 compare: out/mkcmp out/minikube
 	mv out/minikube out/$(CURRENT_GIT_BRANCH).minikube
@@ -638,9 +637,7 @@
 	git checkout $(CURRENT_GIT_BRANCH)
 	out/mkcmp out/master.minikube out/$(CURRENT_GIT_BRANCH).minikube
 	
-=======
-
->>>>>>> 901cb520
+
 .PHONY: help
 help:
 	@printf "\033[1mAvailable targets for minikube ${VERSION}\033[21m\n"
