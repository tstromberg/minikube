--- conflicted
+++ resolved
@@ -57,8 +57,7 @@
 type Docker struct {
 	Socket string
 	Runner CommandRunner
-	Init			  sysinit.Manager
-
+	Init   sysinit.Manager
 }
 
 // Name is a human readable name for Docker
@@ -97,7 +96,6 @@
 	_, err := exec.LookPath("docker")
 	return err
 }
-
 
 // Active returns if docker is active on the host
 func (r *Docker) Active() bool {
@@ -122,16 +120,7 @@
 
 // Disable idempotently disables Docker on a host
 func (r *Docker) Disable() error {
-<<<<<<< HEAD
-	c := exec.Command("sudo", "systemctl", "stop", "-f", "docker", "docker.socket")
-	if _, err := r.Runner.RunCmd(c); err != nil {
-		return errors.Wrap(err, "disable docker")
-=======
-	if err := r.Init.Stop("docker"); err != nil {
-		return err
->>>>>>> bba8a8bb
-	}
-	return r.Init.Stop("docker.socket")
+	return r.Init.ForceStop("docker.socket")
 }
 
 // ImageExists checks if an image exists
