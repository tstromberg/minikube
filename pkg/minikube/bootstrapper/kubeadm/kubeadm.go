--- conflicted
+++ resolved
@@ -275,15 +275,10 @@
 		return err
 	}
 
-<<<<<<< HEAD
-	if err := kverify.WaitForAPIServerProcess(cr, k, cfg, k.c, start, timeout); err != nil {
-		return err
-=======
 	if n.ControlPlane {
-		if err := kverify.WaitForAPIServerProcess(cr, k, k.c, start, timeout); err != nil {
+		if err := kverify.WaitForAPIServerProcess(cr, k, cfg, k.c, start, timeout); err != nil {
 			return err
 		}
->>>>>>> 986679bc
 	}
 
 	ip := n.IP
@@ -297,15 +292,10 @@
 		port = p
 	}
 
-<<<<<<< HEAD
-	if err := kverify.WaitForHealthyAPIServer(cr, k, cfg, k.c, start, ip, port, timeout); err != nil {
-		return err
-=======
 	if n.ControlPlane {
-		if err := kverify.WaitForHealthyAPIServer(cr, k, k.c, start, ip, port, timeout); err != nil {
+		if err := kverify.WaitForHealthyAPIServer(cr, k, cfg, k.c, start, ip, port, timeout); err != nil {
 			return err
 		}
->>>>>>> 986679bc
 	}
 
 	c, err := k.client(ip, port)
@@ -388,15 +378,9 @@
 		return errors.Wrap(err, "getting k8s client")
 	}
 
-<<<<<<< HEAD
-		if err := kverify.WaitForSystemPods(cr, k, cfg, k.c, client, time.Now(), kconst.DefaultControlPlaneTimeout); err != nil {
-			return errors.Wrap(err, "system pods")
-		}
-=======
-	if err := kverify.WaitForSystemPods(cr, k, k.c, client, time.Now(), kconst.DefaultControlPlaneTimeout); err != nil {
+	if err := kverify.WaitForSystemPods(cr, k, cfg, k.c, client, time.Now(), kconst.DefaultControlPlaneTimeout); err != nil {
 		return errors.Wrap(err, "system pods")
 	}
->>>>>>> 986679bc
 
 	// Explicitly re-enable kubeadm addons (proxy, coredns) so that they will check for IP or configuration changes.
 	if rr, err := k.c.RunCmd(exec.Command("/bin/bash", "-c", fmt.Sprintf("%s phase addon all --config %s", baseCmd, bsutil.KubeadmYamlPath))); err != nil {
