--- conflicted
+++ resolved
@@ -200,15 +200,9 @@
 // ConfigureRuntimes does what needs to happen to get a runtime going.
 func configureRuntimes(runner cruntime.CommandRunner, cc config.ClusterConfig, kv semver.Version) cruntime.Manager {
 	co := cruntime.Config{
-<<<<<<< HEAD
-		Type:              viper.GetString(containerRuntime),
-		Runner:            runner,
-		ImageRepository:   k8s.ImageRepository,
-=======
 		Type:              cc.KubernetesConfig.ContainerRuntime,
 		Runner:            runner,
 		ImageRepository:   cc.KubernetesConfig.ImageRepository,
->>>>>>> 28a8c73c
 		KubernetesVersion: kv,
 	}
 	cr, err := cruntime.New(co)
