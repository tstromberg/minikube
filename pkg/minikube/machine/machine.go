--- conflicted
+++ resolved
@@ -25,11 +25,8 @@
 	"github.com/docker/machine/libmachine/state"
 	"github.com/golang/glog"
 	"github.com/pkg/errors"
-<<<<<<< HEAD
-=======
 	"k8s.io/minikube/pkg/minikube/config"
 	"k8s.io/minikube/pkg/minikube/driver"
->>>>>>> ba199678
 	"k8s.io/minikube/pkg/minikube/localpath"
 )
 
@@ -127,12 +124,8 @@
 }
 
 // CreateSSHShell creates a new SSH shell / client
-<<<<<<< HEAD
-func CreateSSHShell(api libmachine.API, machineName string, args []string) error {
-=======
 func CreateSSHShell(api libmachine.API, cc config.ClusterConfig, n config.Node, args []string) error {
 	machineName := driver.MachineName(cc, n)
->>>>>>> ba199678
 	host, err := CheckIfHostExistsAndLoad(api, machineName)
 	if err != nil {
 		return errors.Wrap(err, "host exists and load")
