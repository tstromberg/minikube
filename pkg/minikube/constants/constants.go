--- conflicted
+++ resolved
@@ -150,15 +150,11 @@
 // DefaultISOURL is the default location of the minikube.iso file
 var DefaultISOURL = fmt.Sprintf("https://storage.googleapis.com/%s/minikube-%s.iso", minikubeVersion.GetISOPath(), minikubeVersion.GetISOVersion())
 
-<<<<<<< HEAD
 // DefaultISOSHAURL is the default location of the minikube.iso.sha256 file
 var DefaultISOSHAURL = DefaultISOURL + SHASuffix
 
 // DefaultKubernetesVersion is the default kubernetes version
-var DefaultKubernetesVersion = "v1.13.3"
-=======
 var DefaultKubernetesVersion = "v1.13.4"
->>>>>>> 177ce659
 
 // ConfigFilePath is the path of the config directory
 var ConfigFilePath = MakeMiniPath("config")
@@ -203,15 +199,10 @@
 	DefaultUfsDebugLvl = 0
 	// DefaultMountEndpoint is the default mount endpoint
 	DefaultMountEndpoint = "/minikube-host"
-<<<<<<< HEAD
 	// DefaultMsize is the default number of bytes to use for 9p packet payload
 	DefaultMsize = 262144
 	// DefaultMountVersion is the default 9p version to use for mount
-	DefaultMountVersion = "9p2000.u"
-=======
-	DefaultMsize         = 262144
 	DefaultMountVersion  = "9p2000.L"
->>>>>>> 177ce659
 )
 
 // GetKubernetesReleaseURL gets the location of a kubernetes client
